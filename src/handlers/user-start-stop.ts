import { Context } from "../types";
import { addCommentToIssue } from "../utils/issue";
import { Result } from "./proxy";
import { getDeadline } from "./shared/generate-assignment-comment";
import { start } from "./shared/start";
import { stop } from "./shared/stop";

function getUser(payload: Context["payload"]) {
  const { comment, sender } = payload;
  return comment.user?.login ? { login: comment.user.login, id: comment.user.id } : { login: sender.login, id: sender.id };
}

export async function userStartStop(context: Context): Promise<Result> {
  const { payload } = context;
  const { issue, comment, repository } = payload;
  const slashCommand = comment.body.split(" ")[0].replace("/", "");
  const teamMates = comment.body
    .split("@")
    .slice(1)
    .map((teamMate) => teamMate.split(" ")[0]);

  const user = getUser(context.payload);

  if (slashCommand === "stop") {
    return await stop(context, issue, user, repository);
  } else if (slashCommand === "start") {
<<<<<<< HEAD
    return await start(context, issue, user);
=======
    return await start(context, issue, sender, teamMates);
>>>>>>> 930c45e5
  }

  return { status: "skipped" };
}

export async function userSelfAssign(context: Context): Promise<Result> {
  const { payload } = context;
  const { issue } = payload;
  const deadline = getDeadline(issue);

  const users = issue.assignees.map((user) => `@${user?.login}`).join(", ");

  await addCommentToIssue(context, `${users} the deadline is at ${deadline}`);
  return { status: "ok" };
}<|MERGE_RESOLUTION|>--- conflicted
+++ resolved
@@ -5,33 +5,22 @@
 import { start } from "./shared/start";
 import { stop } from "./shared/stop";
 
-function getUser(payload: Context["payload"]) {
-  const { comment, sender } = payload;
-  return comment.user?.login ? { login: comment.user.login, id: comment.user.id } : { login: sender.login, id: sender.id };
-}
-
-export async function userStartStop(context: Context): Promise<Result> {
+export async function userStartStop(context: Context): Promise<{ output: string | null }> {
   const { payload } = context;
-  const { issue, comment, repository } = payload;
+  const { issue, comment, sender, repository } = payload;
   const slashCommand = comment.body.split(" ")[0].replace("/", "");
   const teamMates = comment.body
     .split("@")
     .slice(1)
     .map((teamMate) => teamMate.split(" ")[0]);
 
-  const user = getUser(context.payload);
-
   if (slashCommand === "stop") {
-    return await stop(context, issue, user, repository);
+    return await stop(context, issue, sender, repository);
   } else if (slashCommand === "start") {
-<<<<<<< HEAD
-    return await start(context, issue, user);
-=======
     return await start(context, issue, sender, teamMates);
->>>>>>> 930c45e5
   }
 
-  return { status: "skipped" };
+  return { output: null };
 }
 
 export async function userSelfAssign(context: Context): Promise<Result> {
