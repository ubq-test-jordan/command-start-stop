--- conflicted
+++ resolved
@@ -11,51 +11,6 @@
   ref: string;
 }
 
-<<<<<<< HEAD
-const ONE_DAY = 24 * 60 * 60 * 1000;
-
-const userRoleSchema = T.Union([T.Literal("Admin"), T.Literal("Member"), T.Literal("Contributor"), T.String()]);
-
-export const startStopSchema = T.Object({
-  timers: T.Object(
-    {
-      reviewDelayTolerance: T.Number(),
-      taskStaleTimeoutDuration: T.Number(),
-    },
-    { default: { reviewDelayTolerance: ONE_DAY * 5, taskStaleTimeoutDuration: ONE_DAY * 30 } }
-  ),
-  miscellaneous: T.Object(
-    {
-      startRequiresWallet: T.Boolean(),
-      maxConcurrentTasks: T.Array(
-        T.Object({
-          role: userRoleSchema,
-          limit: T.Integer(),
-        })
-      ),
-    },
-    {
-      default: {
-        maxConcurrentTasks: [
-          {
-            role: "Admin",
-            limit: 20,
-          },
-          {
-            role: "Member",
-            limit: 10,
-          },
-          {
-            role: "Contributor",
-            limit: 2,
-          },
-        ],
-        startRequiresWallet: true,
-      },
-    }
-  ),
-});
-=======
 export const startStopSchema = T.Object(
   {
     reviewDelayTolerance: T.String({ default: "1 Day" }),
@@ -67,7 +22,6 @@
     default: {},
   }
 );
->>>>>>> 930c45e5
 
 export type StartStopSettings = StaticDecode<typeof startStopSchema>;
 export const startStopSettingsValidator = new StandardValidator(startStopSchema);