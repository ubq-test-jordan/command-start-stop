import { StaticDecode, Type as T } from "@sinclair/typebox";
import { StandardValidator } from "typebox-validators";
import { SupportedEvents, SupportedEventsU } from "./context";

export interface PluginInputs<T extends SupportedEventsU = SupportedEventsU, TU extends SupportedEvents[T] = SupportedEvents[T]> {
  stateId: string;
  eventName: T;
  eventPayload: TU["payload"];
  settings: StartStopSettings;
  authToken: string;
  ref: string;
}

<<<<<<< HEAD
const rolesWithReviewAuthority = T.Array(T.String({ default: ["COLLABORATOR", "OWNER", "MEMBER"] }))
=======
function maxConcurrentTasks() {
  return T.Transform(T.Record(T.String(), T.Integer(), { default: { member: 10, contributor: 2 } }))
    .Decode((value) => {
      // If admin is omitted, defaults to infinity
      if (!Object.keys(value).includes("admin")) {
        value["admin"] = Infinity;
      }
      return value;
    })
    .Encode((value) => value);
}
>>>>>>> c8de57e0

export const startStopSchema = T.Object(
  {
    reviewDelayTolerance: T.String({ default: "1 Day" }),
    taskStaleTimeoutDuration: T.String({ default: "30 Days" }),
    startRequiresWallet: T.Boolean({ default: true }),
    maxConcurrentTasks: maxConcurrentTasks(),
    emptyWalletText: T.String({ default: "Please set your wallet address with the /wallet command first and try again." }),
    rolesWithReviewAuthority: T.Transform(rolesWithReviewAuthority)
      .Decode((value) => value.map((role) => role.toUpperCase()))
      .Encode((value) => value.map((role) => role.toUpperCase())),
  },
  {
    default: {},
  }
);

export type StartStopSettings = StaticDecode<typeof startStopSchema>;
export const startStopSettingsValidator = new StandardValidator(startStopSchema);<|MERGE_RESOLUTION|>--- conflicted
+++ resolved
@@ -11,9 +11,8 @@
   ref: string;
 }
 
-<<<<<<< HEAD
 const rolesWithReviewAuthority = T.Array(T.String({ default: ["COLLABORATOR", "OWNER", "MEMBER"] }))
-=======
+
 function maxConcurrentTasks() {
   return T.Transform(T.Record(T.String(), T.Integer(), { default: { member: 10, contributor: 2 } }))
     .Decode((value) => {
@@ -25,7 +24,6 @@
     })
     .Encode((value) => value);
 }
->>>>>>> c8de57e0
 
 export const startStopSchema = T.Object(
   {
