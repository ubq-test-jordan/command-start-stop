--- conflicted
+++ resolved
@@ -105,11 +105,7 @@
 
     context.adapters = createAdapters(getSupabase(), context);
 
-<<<<<<< HEAD
-    await expect(userStartStop(context)).rejects.toThrow("```diff\n! You are not assigned to this task\n```");
-=======
-    await expect(userStartStop(context as unknown as Context)).rejects.toThrow("You are not assigned to this task");
->>>>>>> ddd787bd
+    await expect(userStartStop(context)).rejects.toThrow("You are not assigned to this task");
   });
 
   test("User can't stop an issue without assignees", async () => {
@@ -119,11 +115,7 @@
     const context = createContext(issue, sender, "/stop") as Context<"issue_comment.created">;
     context.adapters = createAdapters(getSupabase(), context as unknown as Context);
 
-<<<<<<< HEAD
-    await expect(userStartStop(context)).rejects.toThrow("```diff\n! You are not assigned to this task\n```");
-=======
-    await expect(userStartStop(context as unknown as Context)).rejects.toThrow("You are not assigned to this task");
->>>>>>> ddd787bd
+    await expect(userStartStop(context)).rejects.toThrow("You are not assigned to this task");
   });
 
   test("User can't start an issue that's already assigned", async () => {
