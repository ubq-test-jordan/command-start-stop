--- conflicted
+++ resolved
@@ -1,10 +1,6 @@
 import ms from "ms";
 import { Context } from "../types/context";
-<<<<<<< HEAD
 import { GitHubIssueSearch, Review } from "../types/payload";
-=======
-import { Issue, PullRequest, Review } from "../types/payload";
->>>>>>> 273eaea3
 import { getLinkedPullRequests, GetLinkedResults } from "./get-linked-prs";
 
 export function isParentIssue(body: string) {
@@ -12,7 +8,6 @@
   return body.match(parentPattern);
 }
 
-<<<<<<< HEAD
 export async function getAssignedIssues(context: Context, username: string): Promise<GitHubIssueSearch["items"]> {
   const payload = context.payload;
 
@@ -32,15 +27,6 @@
           );
         })
       );
-=======
-export async function getAssignedIssues(context: Context, username: string): Promise<Issue[]> {
-  const { payload } = context;
-
-  try {
-    return (await context.octokit.paginate(context.octokit.rest.search.issuesAndPullRequests, {
-      q: `is:issue is:open assignee:${username} org:${payload.repository.owner.login}`,
-    })) as Issue[];
->>>>>>> 273eaea3
   } catch (err: unknown) {
     throw context.logger.error("Fetching assigned issues failed!", { error: err as Error });
   }
@@ -229,11 +215,7 @@
         result.push(openedPullRequest);
       }
     }
-<<<<<<< HEAD
-    
-=======
-
->>>>>>> 273eaea3
+
     if (reviews.length === 0 && new Date().getTime() - new Date(openedPullRequest.created_at).getTime() >= getTimeValue(reviewDelayTolerance)) {
       result.push(openedPullRequest);
     }
