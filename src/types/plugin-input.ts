import { SupportedEvents, SupportedEventsU } from "./context";
import { StaticDecode, Type as T } from "@sinclair/typebox";
import { StandardValidator } from "typebox-validators";

export interface PluginInputs<T extends SupportedEventsU = SupportedEventsU, TU extends SupportedEvents[T] = SupportedEvents[T]> {
  stateId: string;
  eventName: T;
  eventPayload: TU["payload"];
  settings: StartStopSettings;
  authToken: string;
  ref: string;
}

export const startStopSchema = T.Object(
  {
    reviewDelayTolerance: T.String({ default: "1 Day" }),
    taskStaleTimeoutDuration: T.String({ default: "30 Days" }),
    startRequiresWallet: T.Boolean({ default: true }),
<<<<<<< HEAD
    maxConcurrentTasks: T.Record(T.String(), T.Integer(), { default: { admin: 20, member: 10, contributor: 2 } }),
=======
    emptyWalletText: T.String({ default: "Please set your wallet address with the /wallet command first and try again." }),
>>>>>>> 9a7bc37c
  },
  {
    default: {}
  },
);

export type StartStopSettings = StaticDecode<typeof startStopSchema>;
export const startStopSettingsValidator = new StandardValidator(startStopSchema);<|MERGE_RESOLUTION|>--- conflicted
+++ resolved
@@ -16,11 +16,8 @@
     reviewDelayTolerance: T.String({ default: "1 Day" }),
     taskStaleTimeoutDuration: T.String({ default: "30 Days" }),
     startRequiresWallet: T.Boolean({ default: true }),
-<<<<<<< HEAD
     maxConcurrentTasks: T.Record(T.String(), T.Integer(), { default: { admin: 20, member: 10, contributor: 2 } }),
-=======
     emptyWalletText: T.String({ default: "Please set your wallet address with the /wallet command first and try again." }),
->>>>>>> 9a7bc37c
   },
   {
     default: {}
