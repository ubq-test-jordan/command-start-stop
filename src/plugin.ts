--- conflicted
+++ resolved
@@ -22,29 +22,21 @@
 
   context.adapters = createAdapters(supabase, context);
 
-<<<<<<< HEAD
-  return proxyCallbacks(context)[inputs.eventName](context, env);
-=======
-  if (context.eventName === "issue_comment.created") {
-    try {
-      return await userStartStop(context);
-    } catch (err) {
-      let errorMessage;
-      if (err instanceof LogReturn) {
-        errorMessage = err;
-      } else if (err instanceof Error) {
-        errorMessage = context.logger.error(err.message, { error: err });
-      } else {
-        errorMessage = context.logger.error("An error occurred", { err });
-      }
-      await addCommentToIssue(context, `${errorMessage?.logMessage.diff}\n<!--\n${sanitizeMetadata(errorMessage?.metadata)}\n-->`);
+  try {
+    return proxyCallbacks(context)[inputs.eventName](context, env);
+  } catch (err) {
+    let errorMessage;
+    if (err instanceof LogReturn) {
+      errorMessage = err;
+    } else if (err instanceof Error) {
+      errorMessage = context.logger.error(err.message, { error: err });
+    } else {
+      errorMessage = context.logger.error("An error occurred", { err });
     }
-  } else {
-    context.logger.error(`Unsupported event: ${context.eventName}`);
+    await addCommentToIssue(context, `${errorMessage?.logMessage.diff}\n<!--\n${sanitizeMetadata(errorMessage?.metadata)}\n-->`);
   }
 }
 
 function sanitizeMetadata(obj: LogReturn["metadata"]): string {
   return JSON.stringify(obj, null, 2).replace(/</g, "&lt;").replace(/>/g, "&gt;").replace(/--/g, "&#45;&#45;");
->>>>>>> 930c45e5
 }