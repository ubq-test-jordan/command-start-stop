import { http, HttpResponse } from "msw";
import { db } from "./db";
import issueTemplate from "./issue-template";

/**
 * Intercepts the routes and returns a custom payload
 */
export const handlers = [
  // get repo
  http.get("https://api.github.com/repos/:owner/:repo", ({ params: { owner, repo } }: { params: { owner: string; repo: string } }) => {
    const item = db.repo.findFirst({ where: { name: { equals: repo }, owner: { login: { equals: owner } } } });
    if (!item) {
      return new HttpResponse(null, { status: 404 });
    }
    return HttpResponse.json(item);
  }),
  // get issue
  http.get("https://api.github.com/repos/:owner/:repo/issues", ({ params: { owner, repo } }: { params: { owner: string; repo: string } }) =>
    HttpResponse.json(db.issue.findMany({ where: { owner: { equals: owner }, repo: { equals: repo } } }))
  ),
  // create issue
  http.post("https://api.github.com/repos/:owner/:repo/issues", () => {
    const id = db.issue.count() + 1;
    const newItem = { ...issueTemplate, id };
    db.issue.create(newItem);
    return HttpResponse.json(newItem);
  }),
  // get repo issues
  http.get("https://api.github.com/orgs/:org/repos", ({ params: { org } }: { params: { org: string } }) =>
    HttpResponse.json(db.repo.findMany({ where: { owner: { login: { equals: org } } } }))
  ),
  // add comment to issue
  http.post("https://api.github.com/repos/:owner/:repo/issues/:issue_number/comments", ({ params: { owner, repo, issue_number: issueNumber } }) =>
    HttpResponse.json({ owner, repo, issueNumber })
  ),
  // get commit
  http.get("https://api.github.com/repos/:owner/:repo/commits/:ref", () => {
    const res = {
      data: {
        sha: "commitHash",
      },
    };

    return HttpResponse.json(res);
  }),
  // list pull requests
  http.get("https://api.github.com/repos/:owner/:repo/pulls", ({ params: { owner, repo } }: { params: { owner: string; repo: string } }) =>
    HttpResponse.json(db.pull.findMany({ where: { owner: { equals: owner }, repo: { equals: repo } } }))
  ),
  // list events for an issue timeline
  http.get("https://api.github.com/repos/:owner/:repo/issues/:issue_number/timeline", ({ params: { owner, repo, issue_number: issueNumber } }) => {
    return HttpResponse.json(
      db.event.findMany({
        where: { owner: { equals: owner as string }, repo: { equals: repo as string }, issue_number: { equals: Number(issueNumber) } },
      })
    );
  }),
  // update a pull request
  http.patch("https://api.github.com/repos/:owner/:repo/pulls/:pull_number", ({ params: { owner, repo, pull_number: pullNumber } }) =>
    HttpResponse.json({ owner, repo, pullNumber })
  ),
  // add assignee to an issue
  http.post(
    "https://api.github.com/repos/:owner/:repo/issues/:issue_number/assignees",
    async ({ params: { owner, repo, issue_number: issueNumber }, request: { body } }) => {
      const reader = body?.getReader();
      if (!reader) {
        return HttpResponse.json({ owner, repo, issueNumber });
      }
      const { assignees } = await reader.read().then(({ value }) => {
        return JSON.parse(new TextDecoder().decode(value));
      });

      const issue = db.issue.findFirst({
        where: { owner: { equals: owner as string }, repo: { equals: repo as string }, number: { equals: Number(issueNumber) } },
      });

      if (issue) {
        db.issue.update({
          where: { id: { equals: issue.id } },
          data: {
            assignees: [...issue.assignees, ...assignees],
          },
        });
      }

      return HttpResponse.json({ owner, repo, issueNumber, assignees });
    }
  ),
  // list all pull requests
  http.get("https://api.github.com/repos/:owner/:repo/pulls", ({ params: { owner, repo } }) =>
    HttpResponse.json(db.pull.findMany({ where: { owner: { equals: owner as string }, repo: { equals: repo as string } } }))
  ),
  // get commit hash
  http.get("https://api.github.com/repos/:owner/:repo/commits", () => HttpResponse.json({ sha: "commitHash" })),
  // list all pull request reviews
  http.get("https://api.github.com/repos/:owner/:repo/pulls/:pull_number/reviews", () => HttpResponse.json(db.review.getAll())),
  // remove assignee from an issue
  http.delete("https://api.github.com/repos/:owner/:repo/issues/:issue_number/assignees", ({ params: { owner, repo, issue_number: issueNumber } }) =>
    HttpResponse.json({ owner, repo, issueNumber })
  ),
<<<<<<< HEAD
  http.get("https://api.github.com/search/issues", ({ request }) => {
    const params = new URL(request.url).searchParams;
    const query = params.get("q");
    const hasAssignee = query?.includes("assignee");
    if (hasAssignee) {
      return HttpResponse.json(db.issue.getAll());
    } else {
      return HttpResponse.json(db.pull.getAll());
    }
  }),
=======
  // search issues
  http.get("https://api.github.com/search/issues", () => {
    const issues = [db.issue.findFirst({ where: { number: { equals: 1 } } })];
    return HttpResponse.json({ items: issues });
  }),
  // get issue by number
  http.get("https://api.github.com/repos/:owner/:repo/issues/:issue_number", ({ params: { owner, repo, issue_number: issueNumber } }) =>
    HttpResponse.json(
      db.issue.findFirst({
        where: { owner: { equals: owner as string }, repo: { equals: repo as string }, number: { equals: Number(issueNumber) } },
      })
    )
  ),
>>>>>>> 930c45e5
];<|MERGE_RESOLUTION|>--- conflicted
+++ resolved
@@ -99,18 +99,6 @@
   http.delete("https://api.github.com/repos/:owner/:repo/issues/:issue_number/assignees", ({ params: { owner, repo, issue_number: issueNumber } }) =>
     HttpResponse.json({ owner, repo, issueNumber })
   ),
-<<<<<<< HEAD
-  http.get("https://api.github.com/search/issues", ({ request }) => {
-    const params = new URL(request.url).searchParams;
-    const query = params.get("q");
-    const hasAssignee = query?.includes("assignee");
-    if (hasAssignee) {
-      return HttpResponse.json(db.issue.getAll());
-    } else {
-      return HttpResponse.json(db.pull.getAll());
-    }
-  }),
-=======
   // search issues
   http.get("https://api.github.com/search/issues", () => {
     const issues = [db.issue.findFirst({ where: { number: { equals: 1 } } })];
@@ -124,5 +112,12 @@
       })
     )
   ),
->>>>>>> 930c45e5
+  // get user
+  http.get("https://api.github.com/users/:username", ({ params: { username } }) => {
+    const user = db.users.findFirst({ where: { login: { equals: username as string } } });
+    if (!user) {
+      return new HttpResponse(null, { status: 404 });
+    }
+    return HttpResponse.json(user);
+  }),
 ];