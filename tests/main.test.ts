import { drop } from "@mswjs/data";
import { Context, envConfigValidator, Sender, SupportedEventsU } from "../src/types";
import { db } from "./__mocks__/db";
import { server } from "./__mocks__/node";
import usersGet from "./__mocks__/users-get.json";
import { expect, describe, beforeAll, beforeEach, afterAll, afterEach } from "@jest/globals";
import { userStartStop } from "../src/handlers/user-start-stop";
import issueTemplate from "./__mocks__/issue-template";
import { createAdapters } from "../src/adapters";
import { createClient } from "@supabase/supabase-js";
import dotenv from "dotenv";
import { Logs, cleanLogString } from "@ubiquity-dao/ubiquibot-logger";
dotenv.config();

type Issue = Context<"issue_comment.created">["payload"]["issue"];
type PayloadSender = Context["payload"]["sender"];

const octokit = jest.requireActual("@octokit/rest");
const TEST_REPO = "ubiquity/test-repo";

beforeAll(() => {
  server.listen();
});
afterEach(() => {
  drop(db);
  server.resetHandlers();
});
afterAll(() => server.close());

const SUCCESS_MESSAGE = "Task assigned successfully";

describe("User start/stop", () => {
  beforeEach(async () => {
    jest.clearAllMocks();
    jest.resetModules();
    await setupTests();
  });

  test("User can start an issue", async () => {
    const issue = db.issue.findFirst({ where: { id: { equals: 1 } } }) as unknown as Issue;
    const sender = db.users.findFirst({ where: { id: { equals: 1 } } }) as unknown as PayloadSender;

    const context = createContext(issue, sender) as Context<"issue_comment.created">;

    context.adapters = createAdapters(getSupabase(), context);

    const { content } = await userStartStop(context);

    expect(content).toEqual(SUCCESS_MESSAGE);
  });

  test("User can start an issue with trimmed command", async () => {
    const issue = db.issue.findFirst({ where: { id: { equals: 1 } } }) as unknown as Issue;
    const sender = db.users.findFirst({ where: { id: { equals: 1 } } }) as unknown as PayloadSender;

    const context = createContext(issue, sender, "\n\n/start\n") as Context<"issue_comment.created">;

    context.adapters = createAdapters(getSupabase(), context);

    const { content } = await userStartStop(context);

    expect(content).toEqual(SUCCESS_MESSAGE);
  });

  test("User can start an issue with teammates", async () => {
    const issue = db.issue.findFirst({ where: { id: { equals: 1 } } }) as unknown as Issue;
    const sender = db.users.findFirst({ where: { id: { equals: 1 } } }) as unknown as Sender;

    const context = createContext(issue, sender, "/start @user3") as Context<"issue_comment.created">;

    context.adapters = createAdapters(getSupabase(), context);

    const { content } = await userStartStop(context);

    expect(content).toEqual(SUCCESS_MESSAGE);

    const issue2 = db.issue.findFirst({ where: { id: { equals: 1 } } }) as unknown as Issue;
    expect(issue2.assignees).toHaveLength(2);
    expect(issue2.assignees).toEqual(expect.arrayContaining(["ubiquity", "user3"]));
  });

  test("User can stop an issue", async () => {
    const issue = db.issue.findFirst({ where: { id: { equals: 2 } } }) as unknown as Issue;
    const sender = db.users.findFirst({ where: { id: { equals: 2 } } }) as unknown as PayloadSender;

    const context = createContext(issue, sender, "/stop") as Context<"issue_comment.created">;

    context.adapters = createAdapters(getSupabase(), context);

    const { content } = await userStartStop(context);

    expect(content).toEqual("Task unassigned successfully");
  });

  test("Stopping an issue should close the author's linked PR", async () => {
    const infoSpy = jest.spyOn(console, "info").mockImplementation(() => {});
    const issue = db.issue.findFirst({ where: { id: { equals: 2 } } }) as unknown as Issue;
    const sender = db.users.findFirst({ where: { id: { equals: 2 } } }) as unknown as PayloadSender;
    const context = createContext(issue, sender, "/stop") as Context<"issue_comment.created">;

    context.adapters = createAdapters(getSupabase(), context);

    const { content } = await userStartStop(context);

    expect(content).toEqual("Task unassigned successfully");
    const logs = infoSpy.mock.calls.flat();
    expect(logs[0]).toMatch(/Opened prs/);
    expect(cleanLogString(logs[3])).toMatch(
      cleanLogString(
        " › ```diff# These linked pull requests are closed:  http://github.com/ubiquity/test-repo/pull/2  http://github.com/ubiquity/test-repo/pull/3"
      )
    );
  });

  test("User can't stop an issue they're not assigned to", async () => {
    const issue = db.issue.findFirst({ where: { id: { equals: 2 } } }) as unknown as Issue;
    const sender = db.users.findFirst({ where: { id: { equals: 1 } } }) as unknown as PayloadSender;

    const context = createContext(issue, sender, "/stop") as Context<"issue_comment.created">;

    context.adapters = createAdapters(getSupabase(), context);

    await expect(userStartStop(context)).rejects.toThrow("You are not assigned to this task");
  });

  test("User can't stop an issue without assignees", async () => {
    const issue = db.issue.findFirst({ where: { id: { equals: 6 } } }) as unknown as Issue;
    const sender = db.users.findFirst({ where: { id: { equals: 1 } } }) as unknown as PayloadSender;

    const context = createContext(issue, sender, "/stop") as Context<"issue_comment.created">;
    context.adapters = createAdapters(getSupabase(), context as unknown as Context);

    await expect(userStartStop(context)).rejects.toThrow("You are not assigned to this task");
  });

  test("User can't start an issue that's already assigned", async () => {
    const issue = db.issue.findFirst({ where: { id: { equals: 2 } } }) as unknown as Issue;
    const sender = db.users.findFirst({ where: { id: { equals: 1 } } }) as unknown as PayloadSender;

    const context = createContext(issue, sender, "/start") as Context<"issue_comment.created">;

    context.adapters = createAdapters(getSupabase(), context);

    await expect(userStartStop(context)).rejects.toThrow("This issue is already assigned. Please choose another unassigned task.");
  });

  test("User can't start an issue without a price label", async () => {
    const issue = db.issue.findFirst({ where: { id: { equals: 3 } } }) as unknown as Issue;
    const sender = db.users.findFirst({ where: { id: { equals: 1 } } }) as unknown as PayloadSender;

    const context = createContext(issue, sender) as Context<"issue_comment.created">;

    context.adapters = createAdapters(getSupabase(), context);

    await expect(userStartStop(context)).rejects.toThrow("No price label is set to calculate the duration");
  });

  test("User can't start an issue without a wallet address", async () => {
    const issue = db.issue.findFirst({ where: { id: { equals: 1 } } }) as unknown as Issue;
    const sender = db.users.findFirst({ where: { id: { equals: 1 } } }) as unknown as PayloadSender;

    const context = createContext(issue, sender, "/start", "2", true) as Context<"issue_comment.created">;

    context.adapters = createAdapters(getSupabase(false), context);
    await expect(userStartStop(context)).rejects.toThrow("No wallet address found");
  });

  test("User can't start an issue that's closed", async () => {
    const issue = db.issue.findFirst({ where: { id: { equals: 4 } } }) as unknown as Issue;
    const sender = db.users.findFirst({ where: { id: { equals: 1 } } }) as unknown as PayloadSender;

    const context = createContext(issue, sender) as Context<"issue_comment.created">;

    context.adapters = createAdapters(getSupabase(), context as unknown as Context);

    await expect(userStartStop(context)).rejects.toThrow("This issue is closed, please choose another.");
  });

  test("User can't start an issue that's a parent issue", async () => {
    const issue = db.issue.findFirst({ where: { id: { equals: 5 } } }) as unknown as Issue;
    const sender = db.users.findFirst({ where: { id: { equals: 1 } } }) as unknown as PayloadSender;

    const context = createContext(issue, sender, "/start") as Context<"issue_comment.created">;

    context.adapters = createAdapters(getSupabase(), context);

    await expect(userStartStop(context)).rejects.toThrow("Skipping '/start' since the issue is a parent issue");
  });

  test("should set maxLimits to 6 if the user is a member", async () => {
    const issue = db.issue.findFirst({ where: { id: { equals: 1 } } }) as unknown as Issue;
    const sender = db.users.findFirst({ where: { id: { equals: 5 } } }) as unknown as Sender;

    const memberLimit = maxConcurrentDefaults.member;

    createIssuesForMaxAssignment(memberLimit + 4, sender.id);
    const context = createContext(issue, sender) as unknown as Context;

    context.adapters = createAdapters(getSupabase(), context as unknown as Context);
    await expect(userStartStop(context)).rejects.toThrow("You have reached your max task limit. Please close out some tasks before assigning new ones.");

    expect(memberLimit).toEqual(6);
  });

  test("should set maxLimits to 8 if the user is an admin", async () => {
    const issue = db.issue.findFirst({ where: { id: { equals: 1 } } }) as unknown as Issue;
    const sender = db.users.findFirst({ where: { id: { equals: 1 } } }) as unknown as Sender;

    const adminLimit = maxConcurrentDefaults.admin;

    createIssuesForMaxAssignment(adminLimit + 4, sender.id);
    const context = createContext(issue, sender) as unknown as Context;

    context.adapters = createAdapters(getSupabase(), context as unknown as Context);
    await expect(userStartStop(context)).rejects.toThrow("You have reached your max task limit. Please close out some tasks before assigning new ones.");

    expect(adminLimit).toEqual(8);
  });

  test("User can't start an issue if they have previously been unassigned by an admin", async () => {
    const issue = db.issue.findFirst({ where: { id: { equals: 6 } } }) as unknown as Issue;
    const sender = db.users.findFirst({ where: { id: { equals: 2 } } }) as unknown as PayloadSender;

    const context = createContext(issue, sender, "/start") as Context<"issue_comment.created">;
    context.adapters = createAdapters(getSupabase(), context);

    await expect(userStartStop(context)).rejects.toThrow("user2 you were previously unassigned from this task. You cannot be reassigned.");
  });

  test("Should throw if no BOT_USER_ID is set", async () => {
    const issue = db.issue.findFirst({ where: { id: { equals: 1 } } }) as unknown as Issue;
    const sender = db.users.findFirst({ where: { id: { equals: 1 } } }) as unknown as PayloadSender;

    const context = createContext(issue, sender, "/start", undefined);

    const env = { ...context.env };
    Reflect.deleteProperty(env, "BOT_USER_ID");
    if (!envConfigValidator.test(env)) {
      const errorDetails: string[] = [];
      for (const error of envConfigValidator.errors(env)) {
        errorDetails.push(`${error.path}: ${error.message}`);
      }

<<<<<<< HEAD
      expect(errorDetails).toContain("/APP_ID: Expected union value");
=======
      expect(errorDetails).toContain("/BOT_USER_ID: Required property");
>>>>>>> c13327c5
    }
  });

  test("Should throw if BOT_USER_ID is not a number", async () => {
    const issue = db.issue.findFirst({ where: { id: { equals: 1 } } }) as unknown as Issue;
    const sender = db.users.findFirst({ where: { id: { equals: 1 } } }) as unknown as PayloadSender;

    const context = createContext(issue, sender, "/start", "testing-one");
    const env = { ...context.env };

    if (!envConfigValidator.test(env)) {
      const errorDetails: string[] = [];
      for (const error of envConfigValidator.errors(env)) {
        errorDetails.push(`${error.path}: ${error.message}`);
      }

      expect(errorDetails).toContain("Invalid BOT_USER_ID");
    }
  });
});

async function setupTests() {
  for (const item of usersGet) {
    db.users.create(item);
  }

  db.repo.create({
    id: 1,
    html_url: "",
    name: "test-repo",
    owner: {
      login: "ubiquity",
      id: 1,
    },
    issues: [],
  });

  db.issue.create({
    ...issueTemplate,
  });

  db.issue.create({
    ...issueTemplate,
    id: 2,
    node_id: "MDU6SXNzdWUy",
    title: "Second issue",
    number: 2,
    body: "Second issue body",
    assignee: {
      id: 2,
      login: "user2",
    },
    assignees: [
      {
        id: 2,
        login: "user2",
      },
    ],
    owner: "ubiquity",
  });

  db.issue.create({
    ...issueTemplate,
    id: 3,
    node_id: "MDU6SXNzdWUy",
    title: "Third issue",
    number: 3,
    labels: [],
    body: "Third issue body",
    owner: "ubiquity",
  });

  db.issue.create({
    ...issueTemplate,
    id: 4,
    node_id: "MDU6SXNzdWUy",
    title: "Fourth issue",
    number: 4,
    body: "Fourth issue body",
    owner: "ubiquity",
    state: "closed",
  });

  db.issue.create({
    ...issueTemplate,
    id: 5,
    node_id: "MDU6SXNzdWUy",
    title: "Fifth issue",
    number: 5,
    body: "- [x] #1\n- [ ] #2",
    owner: "ubiquity",
  });

  db.issue.create({
    ...issueTemplate,
    id: 6,
    node_id: "MDU6SXNzdWUg",
    title: "Sixth issue",
    number: 5,
    body: "Sixth issue body",
    owner: "ubiquity",
    assignees: [],
  });

  db.pull.create({
    id: 1,
    html_url: "https://github.com/ubiquity/test-repo/pull/1",
    number: 1,
    author: {
      id: 2,
      name: "user2",
    },
    user: {
      id: 2,
      login: "user2",
    },
    body: "Pull body",
    owner: "ubiquity",
    repo: "test-repo",
    state: "open",
    closed_at: null,
  });

  db.pull.create({
    id: 2,
    html_url: "https://github.com/ubiquity/test-repo/pull/2",
    number: 2,
    author: {
      id: 2,
      name: "user2",
    },
    user: {
      id: 2,
      login: "user2",
    },
    body: "Pull request",
    owner: "ubiquity",
    repo: "test-repo",
    state: "open",
    closed_at: null,
  });

  db.pull.create({
    id: 3,
    html_url: "https://github.com/ubiquity/test-repo/pull/3",
    number: 3,
    author: {
      id: 1,
      name: "ubiquity",
    },
    user: {
      id: 1,
      login: "ubiquity",
    },
    body: "Pull request body",
    owner: "ubiquity",
    repo: "test-repo",
    state: "open",
    closed_at: null,
  });

  db.review.create({
    id: 1,
    body: "Review body",
    commit_id: "123",
    html_url: "",
    pull_request_url: "",
    state: "APPROVED",
    submitted_at: new Date().toISOString(),
    user: {
      id: 1,
      name: "ubiquity",
    },
    pull_number: 1,
  });

  const CROSS_REFERENCED = "cross-referenced";

  db.event.create({
    id: 1,
    created_at: new Date().toISOString(),
    actor: {
      id: 2,
      name: "user2",
      login: "user2",
      type: "User",
    },
    commit_id: "123",
    commit_url: "",
    event: CROSS_REFERENCED,
    issue_number: 1,
    owner: "ubiquity",
    repo: "test-repo",
    source: {
      issue: {
        number: 10,
        state: "open",
        body: `Resolves #2`,
        html_url: "https://github.com/ubiquity/test-repo/pull/10",
        repository: {
          full_name: TEST_REPO,
        },
        user: {
          login: "ubiquity",
        },
        pull_request: {
          html_url: "https://github.com/ubiquity/test-repo/pull/10",
        },
      },
    },
  });

  db.event.create({
    id: 2,
    actor: {
      id: 1,
      name: "ubiquity",
      login: "ubiquity",
      type: "User",
    },
    commit_id: "123",
    commit_url: "",
    created_at: new Date().toISOString(),
    event: CROSS_REFERENCED,
    issue_number: 2,
    owner: "ubiquity",
    repo: "test-repo",
    source: {
      issue: {
        number: 2,
        state: "open",
        body: `Resolves #2`,
        html_url: "http://github.com/ubiquity/test-repo/pull/2",
        repository: {
          full_name: TEST_REPO,
        },
        user: {
          login: "user2",
        },
        pull_request: {
          html_url: "http://github.com/ubiquity/test-repo/pull/2",
        },
      },
    },
  });

  db.event.create({
    id: 3,
    commit_id: "123",
    commit_url: "",
    created_at: new Date().toISOString(),
    event: CROSS_REFERENCED,
    issue_number: 2,
    owner: "ubiquity",
    repo: "test-repo",
    source: {
      issue: {
        number: 3,
        state: "open",
        body: `Resolves #2`,
        html_url: "http://github.com/ubiquity/test-repo/pull/3",
        repository: {
          full_name: TEST_REPO,
        },
        user: {
          login: "user2",
        },
        pull_request: {
          html_url: "http://github.com/ubiquity/test-repo/pull/3",
        },
      },
    },
  });

  db.event.create({
    id: 4,
    actor: {
      id: 1,
      login: "ubiquity",
      type: "User",
    },
    assignee: {
      login: "user2",
    },
    created_at: new Date().toISOString(),
    event: "assigned",
    issue_number: 2,
    owner: "ubiquity",
    repo: "test-repo",
  });

  db.event.create({
    id: 5,
    actor: {
      id: 1,
      login: "ubiquibot[bot]",
      type: "Bot",
    },
    assignee: {
      login: "user2",
    },
    created_at: new Date().toISOString(),
    event: "assigned",
    issue_number: 2,
    owner: "ubiquity",
    repo: "test-repo",
  });

  db.event.create({
    id: 6,
    actor: {
      id: 1,
      login: "ubiquity",
      type: "User",
    },
    assignee: {
      login: "user2",
    },
    created_at: new Date().toISOString(),
    event: "unassigned",
    issue_number: 2,
    owner: "ubiquity",
    repo: "test-repo",
  });

  db.comments.create({
    id: 1,
    body: "/start",
    owner: "ubiquity",
    repo: "test-repo",
  });
}

function createIssuesForMaxAssignment(n: number, userId: number) {
  const user = db.users.findFirst({ where: { id: { equals: userId } } });
  for (let i = 0; i < n; i++) {
    db.issue.create({
      ...issueTemplate,
      id: i + 7,
      assignee: user,
    });
  }
}

const maxConcurrentDefaults = {
  admin: 8,
  member: 6,
  contributor: 4,
};

function createContext(
  issue: Record<string, unknown>,
  sender: Record<string, unknown>,
  body = "/start",
  appId: string | null = "1",
  startRequiresWallet = false
): Context {
  return {
    adapters: {} as ReturnType<typeof createAdapters>,
    payload: {
      issue: issue as unknown as Context<"issue_comment.created">["payload"]["issue"],
      sender: sender as unknown as Context["payload"]["sender"],
      repository: db.repo.findFirst({ where: { id: { equals: 1 } } }) as unknown as Context["payload"]["repository"],
      comment: { body } as unknown as Context<"issue_comment.created">["payload"]["comment"],
      action: "created",
      installation: { id: 1 } as unknown as Context["payload"]["installation"],
      organization: { login: "ubiquity" } as unknown as Context["payload"]["organization"],
    } as Context["payload"],
    logger: new Logs("debug"),
    config: {
      reviewDelayTolerance: "3 Days",
      taskStaleTimeoutDuration: "30 Days",
      maxConcurrentTasks: maxConcurrentDefaults,
      startRequiresWallet,
      emptyWalletText: "Please set your wallet address with the /wallet command first and try again.",
    },
    octokit: new octokit.Octokit(),
    eventName: "issue_comment.created" as SupportedEventsU,
    env: {
      SUPABASE_KEY: "key",
      SUPABASE_URL: "url",
      BOT_USER_ID: appId as unknown as number,
    },
  };
}

function getSupabase(withData = true) {
  const mockedTable = {
    select: jest.fn().mockReturnValue({
      eq: jest.fn().mockReturnValue({
        single: jest.fn().mockResolvedValue({
          data: withData
            ? {
                id: 1,
                wallets: {
                  address: "0x123",
                },
              }
            : {
                id: 1,
                wallets: {
                  address: undefined,
                },
              },
        }),
      }),
    }),
  };

  const mockedSupabase = {
    from: jest.fn().mockReturnValue(mockedTable),
  };

  return mockedSupabase as unknown as ReturnType<typeof createClient>;
}<|MERGE_RESOLUTION|>--- conflicted
+++ resolved
@@ -241,11 +241,7 @@
         errorDetails.push(`${error.path}: ${error.message}`);
       }
 
-<<<<<<< HEAD
-      expect(errorDetails).toContain("/APP_ID: Expected union value");
-=======
       expect(errorDetails).toContain("/BOT_USER_ID: Required property");
->>>>>>> c13327c5
     }
   });
 
