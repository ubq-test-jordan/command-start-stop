--- conflicted
+++ resolved
@@ -6,13 +6,19 @@
   NETWORK = "network",
 }
 
-<<<<<<< HEAD
-const rolesWithReviewAuthority = T.Array(T.String(),
-  {
-    default: ["COLLABORATOR", "OWNER", "MEMBER", "ADMIN"],
+export enum Role {
+  OWNER = "OWNER",
+  ADMIN = "ADMIN",
+  MEMBER = "MEMBER",
+  COLLABORATOR = "COLLABORATOR",
+}
+
+const rolesWithReviewAuthority = T.Array(T.Enum(Role), 
+  { 
+    default: [Role.OWNER, Role.ADMIN, Role.MEMBER, Role.COLLABORATOR],
+    uniqueItems: true,
     description: "When considering a user for a task: which roles should be considered as having review authority? All others are ignored."
-  }
-);
+});
 
 const maxConcurrentTasks = T.Transform(T.Record(T.String(), T.Integer(), { default: { member: 10, contributor: 2 }, description: "The maximum number of tasks a user can have assigned to them at once, based on their role." }))
   .Decode((obj) => {
@@ -46,49 +52,6 @@
       .Decode((value) => value.map((role) => role.toUpperCase()))
       .Encode((value) => value.map((role) => role.toUpperCase())),
     requiredLabelsToStart: T.Array(T.String(), { default: [], description: "If set, a task must have at least one of these labels to be started." }),
-=======
-export enum Role {
-  OWNER = "OWNER",
-  ADMIN = "ADMIN",
-  MEMBER = "MEMBER",
-  COLLABORATOR = "COLLABORATOR",
-}
-
-const rolesWithReviewAuthority = T.Array(T.Enum(Role), { default: [Role.OWNER, Role.ADMIN, Role.MEMBER, Role.COLLABORATOR], uniqueItems: true });
-
-function maxConcurrentTasks() {
-  return T.Transform(T.Record(T.String(), T.Integer(), { default: { member: 10, contributor: 2 } }))
-    .Decode((obj) => {
-      // normalize the role keys to lowercase
-      obj = Object.keys(obj).reduce(
-        (acc, key) => {
-          acc[key.toLowerCase()] = obj[key];
-          return acc;
-        },
-        {} as Record<string, number>
-      );
-
-      // If admin is omitted, defaults to infinity
-      if (!obj["admin"]) {
-        obj["admin"] = Infinity;
-      }
-
-      return obj;
-    })
-    .Encode((value) => value);
-}
-
-export const pluginSettingsSchema = T.Object(
-  {
-    reviewDelayTolerance: T.String({ default: "1 Day" }),
-    taskStaleTimeoutDuration: T.String({ default: "30 Days" }),
-    startRequiresWallet: T.Boolean({ default: true }),
-    maxConcurrentTasks: maxConcurrentTasks(),
-    assignedIssueScope: T.Enum(AssignedIssueScope, { default: AssignedIssueScope.ORG }),
-    emptyWalletText: T.String({ default: "Please set your wallet address with the /wallet command first and try again." }),
-    rolesWithReviewAuthority: rolesWithReviewAuthority,
-    requiredLabelsToStart: T.Array(T.String(), { default: [] }),
->>>>>>> a787355f
   },
   {
     default: {},
