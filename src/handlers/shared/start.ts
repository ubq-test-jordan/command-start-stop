--- conflicted
+++ resolved
@@ -1,8 +1,5 @@
-<<<<<<< HEAD
+
 import { Assignee, Context, ISSUE_TYPE, Label } from "../../types";
-=======
-import { Context, ISSUE_TYPE, Label } from "../../types";
->>>>>>> 273eaea3
 import { isParentIssue, getAvailableOpenedPullRequests, getAssignedIssues, addAssignees, addCommentToIssue, getTimeValue } from "../../utils/issue";
 import { calculateDurations } from "../../utils/shared";
 import { checkTaskStale } from "./check-task-stale";
@@ -11,16 +8,10 @@
 import structuredMetadata from "./structured-metadata";
 import { assignTableComment } from "./table";
 
-<<<<<<< HEAD
 export async function start(context: Context, issue: Context["payload"]["issue"], sender: Context["payload"]["sender"], teamMates: string[]) {
   const { logger, config } = context;
   const { taskStaleTimeoutDuration } = config;
   const maxTask = await getUserRoleAndTaskLimit(context, sender.login);
-=======
-export async function start(context: Context, issue: Context["payload"]["issue"], sender: Context["payload"]["sender"], teammates: string[]) {
-  const { logger, config } = context;
-  const { maxConcurrentTasks, taskStaleTimeoutDuration } = config;
->>>>>>> 273eaea3
 
   // is it a child issue?
   if (issue.body && isParentIssue(issue.body)) {
@@ -45,7 +36,6 @@
     logger.error("Error while getting commit hash", { error: e as Error });
   }
 
-<<<<<<< HEAD
   // check max assigned issues
   const openedPullRequests = await getAvailableOpenedPullRequests(context, sender.login);
   logger.info(`Opened Pull Requests with approved reviews or with no reviews but over 24 hours have passed`, {
@@ -63,8 +53,6 @@
     throw new Error(`Too many assigned issues, you have reached your max limit of ${maxTask.limit} issues.`);
   }
 
-=======
->>>>>>> 273eaea3
   // is it assignable?
 
   if (issue.state === ISSUE_TYPE.CLOSED) {
