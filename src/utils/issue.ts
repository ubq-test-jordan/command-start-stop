import ms from "ms";
import { Context } from "../types/context";
<<<<<<< HEAD
import { GitHubIssueSearch, Issue, Review } from "../types/payload";
=======
import { Issue, GitHubIssueSearch, Review } from "../types/payload";
>>>>>>> 9a7bc37c
import { getLinkedPullRequests, GetLinkedResults } from "./get-linked-prs";

export function isParentIssue(body: string) {
  const parentPattern = /-\s+\[( |x)\]\s+#\d+/;
  return body.match(parentPattern);
}

export async function getAssignedIssues(context: Context, username: string): Promise<GitHubIssueSearch["items"]> {
  const { payload } = context;

  try {
    return (await context.octokit.paginate(context.octokit.rest.search.issuesAndPullRequests, {
      q: `is:issue is:open assignee:${username} org:${payload.repository.owner.login}`,
    })) as Issue[];
  } catch (err: unknown) {
    throw new Error(context.logger.error("Fetching assigned issues failed!", { error: err as Error }).logMessage.raw);
  }
}

export async function addCommentToIssue(context: Context, message: string | null) {
  const { payload, logger } = context;
  if (!message) {
    logger.error("Message is not defined");
    return;
  }

  try {
    await context.octokit.rest.issues.createComment({
      owner: payload.repository.owner.login,
      repo: payload.repository.name,
      issue_number: payload.issue.number,
      body: message,
    });
  } catch (err: unknown) {
    throw new Error(context.logger.error("Adding a comment failed!", { error: err as Error }).logMessage.raw);
  }
}

// Pull Requests

export async function closePullRequest(context: Context, results: GetLinkedResults) {
  const { payload } = context;
  try {
    await context.octokit.rest.pulls.update({
      owner: payload.repository.owner.login,
      repo: payload.repository.name,
      pull_number: results.number,
      state: "closed",
    });
  } catch (err: unknown) {
    throw new Error(context.logger.error("Closing pull requests failed!", { error: err as Error }).logMessage.raw);
  }
}

export async function closePullRequestForAnIssue(context: Context, issueNumber: number, repository: Context["payload"]["repository"], author: string) {
  const { logger } = context;
  if (!issueNumber) {
    throw new Error(
      logger.error("Issue is not defined", {
        issueNumber,
        repository: repository.name,
      }).logMessage.raw
    );
  }

  const linkedPullRequests = await getLinkedPullRequests(context, {
    owner: repository.owner.login,
    repository: repository.name,
    issue: issueNumber,
  });

  if (!linkedPullRequests.length) {
    return logger.info(`No linked pull requests to close`);
  }

  logger.info(`Opened prs`, { author, linkedPullRequests });
  let comment = "```diff\n# These linked pull requests are closed: ";

  let isClosed = false;

  for (const pr of linkedPullRequests) {
    /**
     * If the PR author is not the same as the issue author, skip the PR
     * If the PR organization is not the same as the issue organization, skip the PR
     *
     * Same organization and author, close the PR
     */
    if (pr.author !== author || pr.organization !== repository.owner.login) {
      continue;
    } else {
      const isLinked = issueLinkedViaPrBody(pr.body, issueNumber);
      if (!isLinked) {
        logger.info(`Issue is not linked to the PR`, { issueNumber, prNumber: pr.number });
        continue;
      }
      await closePullRequest(context, pr);
      comment += ` ${pr.href} `;
      isClosed = true;
    }
  }

  if (!isClosed) {
    return logger.info(`No PRs were closed`);
  }

  await addCommentToIssue(context, comment);
  return logger.info(comment);
}

async function confirmMultiAssignment(context: Context, issueNumber: number, usernames: string[]) {
  const { logger, payload, octokit } = context;

  if (usernames.length < 2) {
    return;
  }

  const { private: isPrivate } = payload.repository;

  const {
    data: { assignees },
  } = await octokit.rest.issues.get({
    owner: payload.repository.owner.login,
    repo: payload.repository.name,
    issue_number: issueNumber,
  });

  if (!assignees?.length) {
    throw new Error(
      logger.error("We detected that this task was not assigned to anyone. Please report this to the maintainers.", { issueNumber, usernames }).logMessage.raw
    );
  }

  if (isPrivate && assignees?.length <= 1) {
    const log = logger.info("This task belongs to a private repo and can only be assigned to one user without an official paid GitHub subscription.", {
      issueNumber,
    });
    await addCommentToIssue(context, log?.logMessage.diff as string);
  }
}

export async function addAssignees(context: Context, issueNo: number, assignees: string[]) {
  const payload = context.payload;

  try {
    await context.octokit.rest.issues.addAssignees({
      owner: payload.repository.owner.login,
      repo: payload.repository.name,
      issue_number: issueNo,
      assignees,
    });
  } catch (e: unknown) {
    throw new Error(context.logger.error("Adding the assignee failed", { assignee: assignees, issueNo, error: e as Error }).logMessage.raw);
  }

  await confirmMultiAssignment(context, issueNo, assignees);
}

export async function getAllPullRequests(context: Context, state: "open" | "closed" | "all" = "open", username: string) {
  const { payload } = context;

  try {
    return (await context.octokit.paginate(context.octokit.search.issuesAndPullRequests, {
<<<<<<< HEAD
      q: `org:${payload.repository.owner.login} author:${username} state:${state} is:pr`,
=======
      q: `org:${payload.repository.owner.login} author:${username} state:${state}`,
>>>>>>> 9a7bc37c
      per_page: 100,
      order: "desc",
      sort: "created",
    })) as GitHubIssueSearch["items"];
  } catch (err: unknown) {
    throw new Error(context.logger.error("Fetching all pull requests failed!", { error: err as Error }).logMessage.raw);
  }
}

export async function getAllPullRequestReviews(context: Context, pullNumber: number, owner: string, repo: string) {
  try {
    return (await context.octokit.paginate(context.octokit.pulls.listReviews, {
      owner,
      repo,
      pull_number: pullNumber,
      per_page: 100,
    })) as Review[];
  } catch (err: unknown) {
    throw new Error(context.logger.error("Fetching all pull request reviews failed!", { error: err as Error }).logMessage.raw);
  }
}

export function getOwnerRepoFromHtmlUrl(url: string) {
  const parts = url.split("/");
  if (parts.length < 5) {
    throw new Error("Invalid URL");
  }
  return {
    owner: parts[3],
    repo: parts[4],
  };
}

export async function getAvailableOpenedPullRequests(context: Context, username: string) {
  const { reviewDelayTolerance } = context.config;
  if (!reviewDelayTolerance) return [];

  const openedPullRequests = await getOpenedPullRequests(context, username);
  const result = [] as typeof openedPullRequests;

  for (let i = 0; i < openedPullRequests.length; i++) {
    const openedPullRequest = openedPullRequests[i];
<<<<<<< HEAD
    const [owner, repo] = openedPullRequest.html_url.split("/").slice(3, 4);
=======
    const { owner, repo } = getOwnerRepoFromHtmlUrl(openedPullRequest.html_url);
>>>>>>> 9a7bc37c
    const reviews = await getAllPullRequestReviews(context, openedPullRequest.number, owner, repo);

    if (reviews.length > 0) {
      const approvedReviews = reviews.find((review) => review.state === "APPROVED");
      if (approvedReviews) {
        result.push(openedPullRequest);
      }
    }

    if (reviews.length === 0 && new Date().getTime() - new Date(openedPullRequest.created_at).getTime() >= getTimeValue(reviewDelayTolerance)) {
      result.push(openedPullRequest);
    }
  }
  return result;
}

export function getTimeValue(timeString: string): number {
  const timeValue = ms(timeString);

  if (!timeValue || timeValue <= 0 || isNaN(timeValue)) {
    throw new Error("Invalid config time value");
  }

  return timeValue;
}

async function getOpenedPullRequests(context: Context, username: string): Promise<ReturnType<typeof getAllPullRequests>> {
  const prs = await getAllPullRequests(context, "open", username);
  return prs.filter((pr) => pr.pull_request && pr.state === "open");
}

/**
 * Extracts the task id from the PR body. The format is:
 * `Resolves #123`
 * `Fixes https://github.com/.../issues/123`
 * `Closes #123`
 * `Depends on #123`
 * `Related to #123`
 */
export function issueLinkedViaPrBody(prBody: string | null, issueNumber: number): boolean {
  if (!prBody) {
    return false;
  }
  const regex = // eslint-disable-next-line no-useless-escape
    /(?:Resolves|Fixes|Closes|Depends on|Related to) #(\d+)|https:\/\/(?:www\.)?github.com\/([^\/]+)\/([^\/]+)\/(issue|issues)\/(\d+)|#(\d+)/gi;

  const containsHtmlComment = /<!-*[\s\S]*?-*>/g;
  prBody = prBody?.replace(containsHtmlComment, ""); // Remove HTML comments

  const matches = prBody?.match(regex);

  if (!matches) {
    return false;
  }

  let issueId;

  matches.map((match) => {
    if (match.startsWith("http")) {
      // Extract the issue number from the URL
      const urlParts = match.split("/");
      issueId = urlParts[urlParts.length - 1];
    } else {
      // Extract the issue number directly from the hashtag
      const hashtagParts = match.split("#");
      issueId = hashtagParts[hashtagParts.length - 1]; // The issue number follows the '#'
    }
  });

  return issueId === issueNumber.toString();
}<|MERGE_RESOLUTION|>--- conflicted
+++ resolved
@@ -1,10 +1,6 @@
 import ms from "ms";
 import { Context } from "../types/context";
-<<<<<<< HEAD
-import { GitHubIssueSearch, Issue, Review } from "../types/payload";
-=======
 import { Issue, GitHubIssueSearch, Review } from "../types/payload";
->>>>>>> 9a7bc37c
 import { getLinkedPullRequests, GetLinkedResults } from "./get-linked-prs";
 
 export function isParentIssue(body: string) {
@@ -167,11 +163,7 @@
 
   try {
     return (await context.octokit.paginate(context.octokit.search.issuesAndPullRequests, {
-<<<<<<< HEAD
       q: `org:${payload.repository.owner.login} author:${username} state:${state} is:pr`,
-=======
-      q: `org:${payload.repository.owner.login} author:${username} state:${state}`,
->>>>>>> 9a7bc37c
       per_page: 100,
       order: "desc",
       sort: "created",
@@ -214,11 +206,7 @@
 
   for (let i = 0; i < openedPullRequests.length; i++) {
     const openedPullRequest = openedPullRequests[i];
-<<<<<<< HEAD
     const [owner, repo] = openedPullRequest.html_url.split("/").slice(3, 4);
-=======
-    const { owner, repo } = getOwnerRepoFromHtmlUrl(openedPullRequest.html_url);
->>>>>>> 9a7bc37c
     const reviews = await getAllPullRequestReviews(context, openedPullRequest.number, owner, repo);
 
     if (reviews.length > 0) {
