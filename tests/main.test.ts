import { drop } from "@mswjs/data";
import { Context, envConfigValidator, Sender, SupportedEventsU } from "../src/types";
import { db } from "./__mocks__/db";
import { server } from "./__mocks__/node";
import usersGet from "./__mocks__/users-get.json";
import { expect, describe, beforeAll, beforeEach, afterAll, afterEach } from "@jest/globals";
import { userStartStop } from "../src/handlers/user-start-stop";
import issueTemplate from "./__mocks__/issue-template";
import { createAdapters } from "../src/adapters";
import { createClient } from "@supabase/supabase-js";
import dotenv from "dotenv";
import { Logs, cleanLogString } from "@ubiquity-dao/ubiquibot-logger";
dotenv.config();

type Issue = Context["payload"]["issue"];
type PayloadSender = Context["payload"]["sender"];

const octokit = jest.requireActual("@octokit/rest");
const TEST_REPO = "ubiquity/test-repo";

beforeAll(() => {
  server.listen();
});
afterEach(() => {
  drop(db);
  server.resetHandlers();
});
afterAll(() => server.close());

describe("User start/stop", () => {
  beforeEach(async () => {
    jest.clearAllMocks();
    jest.resetModules();
    await setupTests();
  });

  test("User can start an issue", async () => {
    const issue = db.issue.findFirst({ where: { id: { equals: 1 } } }) as unknown as Issue;
    const sender = db.users.findFirst({ where: { id: { equals: 1 } } }) as unknown as PayloadSender;

    const context = createContext(issue, sender);

    context.adapters = createAdapters(getSupabase(), context);

    const { output } = await userStartStop(context);

    expect(output).toEqual("Task assigned successfully");
  });

  test("User can start an issue with teammates", async () => {
    const issue = db.issue.findFirst({ where: { id: { equals: 1 } } }) as unknown as Issue;
    const sender = db.users.findFirst({ where: { id: { equals: 1 } } }) as unknown as Sender;

    const context = createContext(issue, sender, "/start @user3");

    context.adapters = createAdapters(getSupabase(), context as unknown as Context);

    const { output } = await userStartStop(context as unknown as Context);

    expect(output).toEqual("Task assigned successfully");

    const issue2 = db.issue.findFirst({ where: { id: { equals: 1 } } }) as unknown as Issue;
    expect(issue2.assignees).toHaveLength(2);
    expect(issue2.assignees).toEqual(expect.arrayContaining(["ubiquity", "user3"]));
  });

  test("User can stop an issue", async () => {
    const issue = db.issue.findFirst({ where: { id: { equals: 2 } } }) as unknown as Issue;
    const sender = db.users.findFirst({ where: { id: { equals: 2 } } }) as unknown as PayloadSender;

    const context = createContext(issue, sender, "/stop");

    context.adapters = createAdapters(getSupabase(), context);

    const { output } = await userStartStop(context);

    expect(output).toEqual("Task unassigned successfully");
  });

  test("Stopping an issue should close the author's linked PR", async () => {
    const infoSpy = jest.spyOn(console, "info").mockImplementation(() => { });
    const issue = db.issue.findFirst({ where: { id: { equals: 2 } } }) as unknown as Issue;
    const sender = db.users.findFirst({ where: { id: { equals: 2 } } }) as unknown as PayloadSender;
    const context = createContext(issue, sender, "/stop");

    context.adapters = createAdapters(getSupabase(), context);

    const { output } = await userStartStop(context);

    expect(output).toEqual("Task unassigned successfully");
    const logs = infoSpy.mock.calls.flat();
    expect(logs[0]).toMatch(/Opened prs/);
    expect(cleanLogString(logs[3])).toMatch(
      cleanLogString(
        " › ```diff# These linked pull requests are closed:  http://github.com/ubiquity/test-repo/pull/2  http://github.com/ubiquity/test-repo/pull/3"
      )
    );
  });

  test("User can't stop an issue they're not assigned to", async () => {
    const issue = db.issue.findFirst({ where: { id: { equals: 2 } } }) as unknown as Issue;
    const sender = db.users.findFirst({ where: { id: { equals: 1 } } }) as unknown as PayloadSender;

    const context = createContext(issue, sender, "/stop");

    context.adapters = createAdapters(getSupabase(), context);

    expect(output).toEqual({ output: "You are not assigned to this task" });
  });

  test("User can't stop an issue without assignees", async () => {
    const issue = db.issue.findFirst({ where: { id: { equals: 6 } } }) as unknown as Issue;
    const sender = db.users.findFirst({ where: { id: { equals: 1 } } }) as unknown as PayloadSender;

    const context = createContext(issue, sender, "/stop");
    context.adapters = createAdapters(getSupabase(), context as unknown as Context);

    const output = await userStartStop(context as unknown as Context);

    expect(output).toEqual({ output: "You are not assigned to this task" });
  });

  test("User can't start an issue that's already assigned", async () => {
    const issue = db.issue.findFirst({ where: { id: { equals: 2 } } }) as unknown as Issue;
    const sender = db.users.findFirst({ where: { id: { equals: 1 } } }) as unknown as PayloadSender;

    const context = createContext(issue, sender, "/start");

    context.adapters = createAdapters(getSupabase(), context);

    await expect(userStartStop(context)).rejects.toThrow("This issue is already assigned. Please choose another unassigned task.");
  });

  test("User can't start an issue without a price label", async () => {
    const issue = db.issue.findFirst({ where: { id: { equals: 3 } } }) as unknown as Issue;
    const sender = db.users.findFirst({ where: { id: { equals: 1 } } }) as unknown as PayloadSender;

    const context = createContext(issue, sender);

    context.adapters = createAdapters(getSupabase(), context);

    await expect(userStartStop(context)).rejects.toThrow("No price label is set to calculate the duration");
  });

  test("User can't start an issue without a wallet address", async () => {
    const issue = db.issue.findFirst({ where: { id: { equals: 1 } } }) as unknown as Issue;
    const sender = db.users.findFirst({ where: { id: { equals: 1 } } }) as unknown as PayloadSender;

    const context = createContext(issue, sender, "/start", "2", true);

    context.adapters = createAdapters(getSupabase(false), context);
    await expect(userStartStop(context)).rejects.toThrow("No wallet address found");
  });

  test("User can't start an issue that's closed", async () => {
    const issue = db.issue.findFirst({ where: { id: { equals: 4 } } }) as unknown as Issue;
    const sender = db.users.findFirst({ where: { id: { equals: 1 } } }) as unknown as PayloadSender;

    const context = createContext(issue, sender);

    context.adapters = createAdapters(getSupabase(), context as unknown as Context);

    await expect(userStartStop(context as unknown as Context)).rejects.toThrow("This issue is closed, please choose another.");
  });

  test("User can't start an issue that's a parent issue", async () => {
    const issue = db.issue.findFirst({ where: { id: { equals: 5 } } }) as unknown as Issue;
    const sender = db.users.findFirst({ where: { id: { equals: 1 } } }) as unknown as PayloadSender;

    const context = createContext(issue, sender, "/start");

    context.adapters = createAdapters(getSupabase(), context);

    await expect(userStartStop(context)).rejects.toThrow("Skipping '/start' since the issue is a parent issue");
  });

  test("should return the role with the smallest task limit if user role is not defined in config", async () => {
    const issue = db.issue.findFirst({ where: { id: { equals: 1 } } }) as unknown as Issue;
    const sender = db.users.findFirst({ where: { id: { equals: 4 } } }) as unknown as Sender;

//   test("User can't start another issue if they have reached the max limit", async () => {
//     const issue = db.issue.findFirst({ where: { id: { equals: 1 } } }) as unknown as Issue;
//     const sender = db.users.findFirst({ where: { id: { equals: 2 } } }) as unknown as PayloadSender;

    const contributorLimit = maxConcurrentDefaults.contributor;
    createIssuesForMaxAssignment(contributorLimit, sender.id);
    const context = createContext(issue, sender);
    context.adapters = createAdapters(getSupabase(), context as unknown as Context);

    await expect(userStartStop(context as unknown as Context)).rejects.toThrow(
      `Too many assigned issues, you have reached your max limit of ${contributorLimit} issues.`
    );

    expect(contributorLimit).toEqual(2);
  });

  test("should set maxLimits to 4 if the user is a member", async () => {
    const issue = db.issue.findFirst({ where: { id: { equals: 1 } } }) as unknown as Issue;
    const sender = db.users.findFirst({ where: { id: { equals: 5 } } }) as unknown as Sender;

    const memberLimit = maxConcurrentDefaults.member;

    createIssuesForMaxAssignment(memberLimit + 4, sender.id);
    const context = createContext(issue, sender) as unknown as Context;

    context.adapters = createAdapters(getSupabase(), context as unknown as Context);
    await expect(userStartStop(context)).rejects.toThrow(`Too many assigned issues, you have reached your max limit of ${memberLimit} issues.`);

    expect(memberLimit).toEqual(4);
  });

  test("should set maxLimits to 6 if the user is an admin", async () => {
    const issue = db.issue.findFirst({ where: { id: { equals: 1 } } }) as unknown as Issue;
    const sender = db.users.findFirst({ where: { id: { equals: 1 } } }) as unknown as Sender;

    const adminLimit = maxConcurrentDefaults.admin;

    createIssuesForMaxAssignment(adminLimit + 4, sender.id);
    const context = createContext(issue, sender) as unknown as Context;

    context.adapters = createAdapters(getSupabase(), context);

    try {
      await userStartStop(context);
    } catch (error) {
      if (error instanceof Error) {
        expect(error.message).toEqual("Too many assigned issues, you have reached your max limit of 2 issues.");
    context.config.maxConcurrentTasks = 1;

    context.adapters = createAdapters(getSupabase(), context);

    await expect(userStartStop(context)).rejects.toThrow("You have reached your max task limit. Please close out some tasks before assigning new ones.");
  });

  test("User can't start an issue if they have previously been unassigned by an admin", async () => {
    const issue = db.issue.findFirst({ where: { id: { equals: 6 } } }) as unknown as Issue;
    const sender = db.users.findFirst({ where: { id: { equals: 2 } } }) as unknown as PayloadSender;

    const context = createContext(issue, sender, "/start");
    context.adapters = createAdapters(getSupabase(), context);

    await expect(userStartStop(context)).rejects.toThrow("user2 you were previously unassigned from this task. You cannot be reassigned.");
  });

  test("Should throw if no APP_ID is set", async () => {
    const issue = db.issue.findFirst({ where: { id: { equals: 1 } } }) as unknown as Issue;
    const sender = db.users.findFirst({ where: { id: { equals: 1 } } }) as unknown as PayloadSender;

    const context = createContext(issue, sender, "/start", undefined);

    const env = { ...context.env };
    Reflect.deleteProperty(env, "APP_ID");
    if (!envConfigValidator.test(env)) {
      const errorDetails: string[] = [];
      for (const error of envConfigValidator.errors(env)) {
        errorDetails.push(`${error.path}: ${error.message}`);
      }

      expect(errorDetails).toContain("/APP_ID: Required property");
    }
  });

  test("Should throw if APP_ID is not a number", async () => {
    const issue = db.issue.findFirst({ where: { id: { equals: 1 } } }) as unknown as Issue;
    const sender = db.users.findFirst({ where: { id: { equals: 1 } } }) as unknown as PayloadSender;

    const context = createContext(issue, sender, "/start", "testing-one");
    const env = { ...context.env };

    if (!envConfigValidator.test(env)) {
      const errorDetails: string[] = [];
      for (const error of envConfigValidator.errors(env)) {
        errorDetails.push(`${error.path}: ${error.message}`);

      }

      expect(errorDetails).toContain("Invalid APP_ID");
    }
  });
});

async function setupTests() {
  for (const item of usersGet) {
    db.users.create(item);
  }

  db.repo.create({
    id: 1,
    html_url: "",
    name: "test-repo",
    owner: {
      login: "ubiquity",
      id: 1,
    },
    issues: [],
  });

  db.issue.create({
    ...issueTemplate,
  });

  db.issue.create({
    ...issueTemplate,
    id: 2,
    node_id: "MDU6SXNzdWUy",
    title: "Second issue",
    number: 2,
    body: "Second issue body",
    assignee: {
      id: 2,
      login: "user2",
    },
    assignees: [
      {
        id: 2,
        login: "user2",
      },
    ],
    owner: "ubiquity",
  });

  db.issue.create({
    ...issueTemplate,
    id: 3,
    node_id: "MDU6SXNzdWUy",
    title: "Third issue",
    number: 3,
    labels: [],
    body: "Third issue body",
    owner: "ubiquity",
  });

  db.issue.create({
    ...issueTemplate,
    id: 4,
    node_id: "MDU6SXNzdWUy",
    title: "Fourth issue",
    number: 4,
    body: "Fourth issue body",
    owner: "ubiquity",
    state: "closed",
  });

  db.issue.create({
    ...issueTemplate,
    id: 5,
    node_id: "MDU6SXNzdWUy",
    title: "Fifth issue",
    number: 5,
    body: "- [x] #1\n- [ ] #2",
    owner: "ubiquity",
  });

  db.issue.create({
    ...issueTemplate,
    id: 6,
    node_id: "MDU6SXNzdWUg",
    title: "Sixth issue",
    number: 5,
    body: "Sixth issue body",
    owner: "ubiquity",
    assignees: [],
  });

  db.pull.create({
    id: 1,
    html_url: "https://github.com/ubiquity/test-repo/pull/1",
    number: 1,
    author: {
      id: 2,
      name: "user2",
    },
    user: {
      id: 2,
      login: "user2",
    },
    body: "Pull body",
    owner: "ubiquity",
    repo: "test-repo",
    state: "open",
    pull_request: {},
    closed_at: null,
  });

  db.pull.create({
    id: 2,
    html_url: "https://github.com/ubiquity/test-repo/pull/2",
    number: 2,
    author: {
      id: 2,
      name: "user2",
    },
    user: {
      id: 2,
      login: "user2",
    },
    body: "Pull request",
    owner: "ubiquity",
    repo: "test-repo",
    pull_request: {},
    state: "open",
    closed_at: null,
  });

  db.pull.create({
    id: 3,
    html_url: "https://github.com/ubiquity/test-repo/pull/3",
    number: 3,
    author: {
      id: 1,
      name: "ubiquity",
    },
    user: {
      id: 1,
      login: "ubiquity",
    },
    body: "Pull request body",
    owner: "ubiquity",
    repo: "test-repo",
    pull_request: {},
    state: "open",
    closed_at: null,
  });

  db.pull.create({
    id: 4,
    html_url: "https://github.com/ubiquity/test-repo/pull/4",
    number: 3,
    author: {
      id: 1,
      name: "ubiquity",
    },
    user: {
      id: 1,
      login: "ubiquity",
    },
    body: "Pull request body",
    owner: "ubiquity",
    draft: true,
    pull_request: {},
    repo: "test-repo",
    state: "open",
    closed_at: null,
  });

  db.review.create({
    id: 1,
    body: "Review body",
    owner: "ubiquity",
    repo: "test-repo",
    commit_id: "123",
    html_url: "",
    pull_request_url: "",
    state: "APPROVED",
    submitted_at: new Date().toISOString(),
    user: {
      id: 1,
      name: "ubiquity",
    },
    pull_number: 1,
  });

  const CROSS_REFERENCED = "cross-referenced";

  db.event.create({
    id: 1,
    created_at: new Date().toISOString(),
    actor: {
      id: 2,
      name: "user2",
      login: "user2",
      type: "User",
    },
    commit_id: "123",
    commit_url: "",
    event: CROSS_REFERENCED,
    issue_number: 1,
    owner: "ubiquity",
    repo: "test-repo",
    source: {
      issue: {
        number: 10,
        state: "open",
        body: `Resolves #2`,
        html_url: "https://github.com/ubiquity/test-repo/pull/10",
        repository: {
          full_name: TEST_REPO,
        },
        user: {
          login: "ubiquity",
        },
        pull_request: {
          html_url: "https://github.com/ubiquity/test-repo/pull/10",
        },
      },
    },
  });

  db.event.create({
    id: 2,
    actor: {
      id: 1,
      name: "ubiquity",
      login: "ubiquity",
      type: "User",
    },
    commit_id: "123",
    commit_url: "",
    created_at: new Date().toISOString(),
    event: CROSS_REFERENCED,
    issue_number: 2,
    owner: "ubiquity",
    repo: "test-repo",
    source: {
      issue: {
        number: 2,
        state: "open",
        body: `Resolves #2`,
        html_url: "http://github.com/ubiquity/test-repo/pull/2",
        repository: {
          full_name: TEST_REPO,
        },
        user: {
          login: "user2",
        },
        pull_request: {
          html_url: "http://github.com/ubiquity/test-repo/pull/2",
        },
      },
    },
  });

  db.event.create({
    id: 3,
    commit_id: "123",
    commit_url: "",
    created_at: new Date().toISOString(),
    event: CROSS_REFERENCED,
    issue_number: 2,
    owner: "ubiquity",
    repo: "test-repo",
    source: {
      issue: {
        number: 3,
        state: "open",
        body: `Resolves #2`,
        html_url: "http://github.com/ubiquity/test-repo/pull/3",
        repository: {
          full_name: TEST_REPO,
        },
        user: {
          login: "user2",
        },
        pull_request: {
          html_url: "http://github.com/ubiquity/test-repo/pull/3",
        },
      },
    },
  });

  db.event.create({
    id: 4,
    actor: {
      id: 1,
      login: "ubiquity",
      type: "User",
    },
    assignee: {
      login: "user2",
    },
    created_at: new Date().toISOString(),
    event: "assigned",
    issue_number: 2,
    owner: "ubiquity",
    repo: "test-repo",
  });

  db.event.create({
    id: 5,
    actor: {
      id: 1,
      login: "ubiquibot[bot]",
      type: "Bot",
    },
    assignee: {
      login: "user2",
    },
    created_at: new Date().toISOString(),
    event: "assigned",
    issue_number: 2,
    owner: "ubiquity",
    repo: "test-repo",
  });

  db.event.create({
    id: 6,
    actor: {
      id: 1,
      login: "ubiquity",
      type: "User",
    },
    assignee: {
      login: "user2",
    },
    created_at: new Date().toISOString(),
    event: "unassigned",
    issue_number: 2,
    owner: "ubiquity",
    repo: "test-repo",
  });

  db.comments.create({
    id: 1,
    body: "/start",
    owner: "ubiquity",
    repo: "test-repo",
  });
}

function createIssuesForMaxAssignment(n: number, userId: number) {
  const user = db.users.findFirst({ where: { id: { equals: userId } } });
  for (let i = 0; i < n; i++) {
    db.issue.create({
      ...issueTemplate,
      id: i + 7,
      assignee: user,
    });
  }
}

const maxConcurrentDefaults = {
  admin: 6,
  member: 4,
  contributor: 2,
};
    
function createContext(
  issue: Record<string, unknown>,
  sender: Record<string, unknown>,
  body = "/start",
  appId: string | null = "1",
  startRequiresWallet = false
): Context {
  
  return {
    adapters: {} as ReturnType<typeof createAdapters>,
    payload: {
      issue: issue as unknown as Context["payload"]["issue"],
      sender: sender as unknown as Context["payload"]["sender"],
      repository: db.repo.findFirst({ where: { id: { equals: 1 } } }) as unknown as Context["payload"]["repository"],
      comment: { body } as unknown as Context["payload"]["comment"],
      action: "created",
      installation: { id: 1 } as unknown as Context["payload"]["installation"],
      organization: { login: "ubiquity" } as unknown as Context["payload"]["organization"],
    },
    logger: new Logs("debug"),
    config: {
      reviewDelayTolerance: "3 Days",
      taskStaleTimeoutDuration: "30 Days",
<<<<<<< HEAD
      maxConcurrentTasks: maxConcurrentDefaults,
      startRequiresWallet: false,
=======
      maxConcurrentTasks: 3,
      startRequiresWallet,
      emptyWalletText: "Please set your wallet address with the /wallet command first and try again.",
>>>>>>> 9a7bc37c
    },
    octokit: new octokit.Octokit(),
    eventName: "issue_comment.created" as SupportedEventsU,
    env: {
      SUPABASE_KEY: "key",
      SUPABASE_URL: "url",
      APP_ID: appId as unknown as number,
    },
  };
}

function getSupabase(withData = true) {
  const mockedTable = {
    select: jest.fn().mockReturnValue({
      eq: jest.fn().mockReturnValue({
        single: jest.fn().mockResolvedValue({
          data: withData
            ? {
              id: 1,
              wallets: {
                address: "0x123",
              },
            }
            : {
              id: 1,
              wallets: {
                address: undefined,
              },
            },
        }),
      }),
    }),
  };

  const mockedSupabase = {
    from: jest.fn().mockReturnValue(mockedTable),
  };

  return mockedSupabase as unknown as ReturnType<typeof createClient>;
}<|MERGE_RESOLUTION|>--- conflicted
+++ resolved
@@ -657,14 +657,9 @@
     config: {
       reviewDelayTolerance: "3 Days",
       taskStaleTimeoutDuration: "30 Days",
-<<<<<<< HEAD
       maxConcurrentTasks: maxConcurrentDefaults,
-      startRequiresWallet: false,
-=======
-      maxConcurrentTasks: 3,
       startRequiresWallet,
       emptyWalletText: "Please set your wallet address with the /wallet command first and try again.",
->>>>>>> 9a7bc37c
     },
     octokit: new octokit.Octokit(),
     eventName: "issue_comment.created" as SupportedEventsU,
