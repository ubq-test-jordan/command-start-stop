--- conflicted
+++ resolved
@@ -97,11 +97,8 @@
           "MEMBER",
           "COLLABORATOR"
         ],
-<<<<<<< HEAD
         "description": "When considering a user for a task: which roles should be considered as having review authority? All others are ignored.",
-=======
         "uniqueItems": true,
->>>>>>> a787355f
         "type": "array",
         "items": {
           "anyOf": [
