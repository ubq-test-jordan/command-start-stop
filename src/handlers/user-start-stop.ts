import { Context } from "../types";
import { start } from "./shared/start";
import { stop } from "./shared/stop";

export async function userStartStop(context: Context): Promise<{ output: string | null }> {
  const { payload } = context;
  const { issue, comment, sender, repository } = payload;
  const slashCommand = comment.body.split(" ")[0].replace("/", "");
  const teamMates = comment.body
    .split("@")
    .slice(1)
    .map((teamMate) => teamMate.split(" ")[0]);

  const user = comment.user?.login ? { login: comment.user.login, id: comment.user.id } : { login: sender.login, id: sender.id };

  if (slashCommand === "stop") {
    return await stop(context, issue, user, repository);
  } else if (slashCommand === "start") {
<<<<<<< HEAD
    return await start(context, issue, user);
=======
    return await start(context, issue, sender, teamMates);
>>>>>>> 930c45e5
  }

  return { output: null };
}<|MERGE_RESOLUTION|>--- conflicted
+++ resolved
@@ -16,11 +16,7 @@
   if (slashCommand === "stop") {
     return await stop(context, issue, user, repository);
   } else if (slashCommand === "start") {
-<<<<<<< HEAD
-    return await start(context, issue, user);
-=======
     return await start(context, issue, sender, teamMates);
->>>>>>> 930c45e5
   }
 
   return { output: null };
