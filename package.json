{
  "name": "@ubiquity-os/command-start-stop",
  "version": "1.0.0",
  "description": "Enables the assignment and graceful unassignment of tasks to contributors.",
  "main": "src/index.ts",
  "author": "Ubiquity DAO",
  "license": "MIT",
  "engines": {
    "node": ">=20.10.0"
  },
  "scripts": {
    "format": "run-s format:lint format:prettier format:cspell",
    "format:lint": "eslint --fix .",
    "format:prettier": "prettier --write .",
    "format:cspell": "tsx .github/cspell.ts",
    "knip": "knip --config .github/knip.ts",
    "knip-ci": "knip --no-exit-code --reporter json --config .github/knip.ts",
    "prepare": "husky install",
    "test": "jest --setupFiles dotenv/config --coverage",
    "worker": "wrangler dev --env dev --port 4000"
  },
  "keywords": [
    "typescript",
    "template",
    "dao",
    "ubiquity",
    "open-source"
  ],
  "dependencies": {
    "@octokit/graphql-schema": "15.25.0",
    "@octokit/plugin-rest-endpoint-methods": "^13.2.6",
    "@octokit/types": "^13.6.1",
    "@sinclair/typebox": "0.34.3",
    "@supabase/supabase-js": "2.42.0",
    "@ubiquity-os/plugin-sdk": "^1.1.0",
    "@ubiquity-os/ubiquity-os-logger": "^1.3.2",
    "dotenv": "^16.4.4",
    "ms": "^2.1.3"
  },
  "devDependencies": {
    "@commitlint/cli": "^19.5.0",
    "@commitlint/config-conventional": "^19.5.0",
    "@cspell/dict-node": "^5.0.5",
    "@cspell/dict-software-terms": "^4.1.15",
    "@cspell/dict-typescript": "^3.1.2",
    "@eslint/js": "9.14.0",
    "@jest/globals": "29.7.0",
    "@mswjs/data": "0.16.1",
    "@octokit/rest": "20.1.1",
    "@types/jest": "29.5.12",
    "@types/ms": "^0.7.34",
    "@types/node": "20.14.5",
    "cspell": "8.9.0",
    "eslint": "9.14.0",
    "eslint-config-prettier": "9.1.0",
    "eslint-plugin-check-file": "2.8.0",
    "eslint-plugin-prettier": "5.1.3",
    "eslint-plugin-sonarjs": "1.0.3",
    "husky": "9.0.11",
    "jest": "29.7.0",
    "jest-junit": "16.0.0",
    "jest-md-dashboard": "0.8.0",
    "knip": "5.21.2",
    "lint-staged": "15.2.7",
    "npm-run-all": "4.1.5",
    "prettier": "3.3.2",
    "ts-jest": "29.1.5",
    "ts-node": "^10.9.2",
    "tsx": "4.15.6",
    "typescript": "5.6.2",
    "typescript-eslint": "8.14.0",
    "wrangler": "^3.87.0"
  },
  "lint-staged": {
    "*.ts": [
      "yarn prettier --write",
      "eslint --fix"
    ],
    "src/**.{ts,json}": [
      "cspell"
    ]
  },
  "commitlint": {
    "extends": [
      "@commitlint/config-conventional"
    ]
  },
<<<<<<< HEAD
  "packageManager": "yarn@4.5.2"
=======
  "packageManager": "yarn@1.22.22"
>>>>>>> a787355f
}<|MERGE_RESOLUTION|>--- conflicted
+++ resolved
@@ -85,9 +85,5 @@
       "@commitlint/config-conventional"
     ]
   },
-<<<<<<< HEAD
-  "packageManager": "yarn@4.5.2"
-=======
   "packageManager": "yarn@1.22.22"
->>>>>>> a787355f
 }