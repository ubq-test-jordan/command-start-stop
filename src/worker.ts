--- conflicted
+++ resolved
@@ -1,12 +1,7 @@
 import { Value } from "@sinclair/typebox/value";
+import manifest from "../manifest.json";
 import { startStopTask } from "./plugin";
-<<<<<<< HEAD
-import { Env } from "./types";
-import { startStopSchema, startStopSettingsValidator } from "./types";
-=======
 import { Env, startStopSchema, startStopSettingsValidator } from "./types";
->>>>>>> 5629d89e
-import manifest from "../manifest.json";
 
 export default {
   async fetch(request: Request, env: Env): Promise<Response> {
