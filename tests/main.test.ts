--- conflicted
+++ resolved
@@ -102,14 +102,9 @@
     const context = createContext(issue, sender, "/stop");
 
     context.adapters = createAdapters(getSupabase(), context as unknown as Context);
-<<<<<<< HEAD
     const output = await userStartStop(context as unknown as Context);
 
     expect(output).toEqual({ output: "You are not assigned to this task" });
-=======
-
-    await expect(userStartStop(context as unknown as Context)).rejects.toThrow("```diff\n! You are not assigned to this task\n```");
->>>>>>> 273eaea3
   });
 
   test("User can't stop an issue without assignees", async () => {
@@ -118,14 +113,10 @@
 
     const context = createContext(issue, sender, "/stop");
     context.adapters = createAdapters(getSupabase(), context as unknown as Context);
-<<<<<<< HEAD
+
     const output = await userStartStop(context as unknown as Context);
 
     expect(output).toEqual({ output: "You are not assigned to this task" });
-=======
-
-    await expect(userStartStop(context as unknown as Context)).rejects.toThrow("```diff\n! You are not assigned to this task\n```");
->>>>>>> 273eaea3
   });
 
   test("User can't start an issue that's already assigned", async () => {
@@ -134,12 +125,7 @@
 
     const context = createContext(issue, sender, "/start");
     context.adapters = createAdapters(getSupabase(), context as unknown as Context);
-<<<<<<< HEAD
     const err = "Issue is already assigned";
-=======
-
-    const err = "```diff\n! This issue is already assigned. Please choose another unassigned task.\n```";
->>>>>>> 273eaea3
 
     try {
       await userStartStop(context as unknown as Context);
@@ -405,7 +391,6 @@
     },
     body: "Pull request body",
     owner: "ubiquity",
-<<<<<<< HEAD
     repo: "test-repo",
     pull_request: {},
     state: "open",
@@ -428,8 +413,6 @@
     owner: "ubiquity",
     draft: true,
     pull_request: {},
-=======
->>>>>>> 273eaea3
     repo: "test-repo",
     state: "open",
     closed_at: null,
@@ -539,7 +522,6 @@
   });
 }
 
-<<<<<<< HEAD
 function createIssuesForMaxAssignment(n: number, userId: number) {
   const user = db.users.findFirst({ where: { id: { equals: userId } } });
   for (let i = 0; i < n; i++) {
@@ -557,8 +539,6 @@
   contributor: 2,
 };
 
-=======
->>>>>>> 273eaea3
 function createContext(issue: Record<string, unknown>, sender: Record<string, unknown>, body = "/start"): Context {
   return {
     adapters: {} as ReturnType<typeof createAdapters>,
@@ -575,11 +555,7 @@
     config: {
       reviewDelayTolerance: "3 Days",
       taskStaleTimeoutDuration: "30 Days",
-<<<<<<< HEAD
       maxConcurrentTasks: maxConcurrentDefaults,
-=======
-      maxConcurrentTasks: 3,
->>>>>>> 273eaea3
       startRequiresWallet: false,
     },
     octokit: new octokit.Octokit(),
