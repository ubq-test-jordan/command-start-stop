import { drop } from "@mswjs/data";
import { Context, envConfigValidator, Sender, SupportedEventsU } from "../src/types";
import { db } from "./__mocks__/db";
import { server } from "./__mocks__/node";
import usersGet from "./__mocks__/users-get.json";
import { expect, describe, beforeAll, beforeEach, afterAll, afterEach } from "@jest/globals";
import { userStartStop } from "../src/handlers/user-start-stop";
import issueTemplate from "./__mocks__/issue-template";
import { createAdapters } from "../src/adapters";
import { createClient } from "@supabase/supabase-js";
import dotenv from "dotenv";
import { Logs, cleanLogString } from "@ubiquity-dao/ubiquibot-logger";
dotenv.config();

type Issue = Context["payload"]["issue"];
type PayloadSender = Context["payload"]["sender"];

const octokit = jest.requireActual("@octokit/rest");
const TEST_REPO = "ubiquity/test-repo";

beforeAll(() => {
  server.listen();
});
afterEach(() => {
  drop(db);
  server.resetHandlers();
});
afterAll(() => server.close());

describe("User start/stop", () => {
  beforeEach(async () => {
    jest.clearAllMocks();
    jest.resetModules();
    await setupTests();
  });

  test("User can start an issue", async () => {
    const issue = db.issue.findFirst({ where: { id: { equals: 1 } } }) as unknown as Issue;
    const sender = db.users.findFirst({ where: { id: { equals: 1 } } }) as unknown as PayloadSender;

    const context = createContext(issue, sender);

    context.adapters = createAdapters(getSupabase(), context);

    const { output } = await userStartStop(context);

    expect(output).toEqual("Task assigned successfully");
  });

  test("User can start an issue with teammates", async () => {
    const issue = db.issue.findFirst({ where: { id: { equals: 1 } } }) as unknown as Issue;
    const sender = db.users.findFirst({ where: { id: { equals: 1 } } }) as unknown as Sender;

    const context = createContext(issue, sender, "/start @user3");

    context.adapters = createAdapters(getSupabase(), context as unknown as Context);

    const { output } = await userStartStop(context as unknown as Context);

    expect(output).toEqual("Task assigned successfully");

    const issue2 = db.issue.findFirst({ where: { id: { equals: 1 } } }) as unknown as Issue;
    expect(issue2.assignees).toHaveLength(2);
    expect(issue2.assignees).toEqual(expect.arrayContaining(["ubiquity", "user3"]));
  });

  test("User can stop an issue", async () => {
    const issue = db.issue.findFirst({ where: { id: { equals: 2 } } }) as unknown as Issue;
    const sender = db.users.findFirst({ where: { id: { equals: 2 } } }) as unknown as PayloadSender;

    const context = createContext(issue, sender, "/stop");

    context.adapters = createAdapters(getSupabase(), context);

    const { output } = await userStartStop(context);

    expect(output).toEqual("Task unassigned successfully");
  });

  test("Stopping an issue should close the author's linked PR", async () => {
    const infoSpy = jest.spyOn(console, "info").mockImplementation(() => {});
    const issue = db.issue.findFirst({ where: { id: { equals: 2 } } }) as unknown as Issue;
    const sender = db.users.findFirst({ where: { id: { equals: 2 } } }) as unknown as PayloadSender;
    const context = createContext(issue, sender, "/stop");

    context.adapters = createAdapters(getSupabase(), context);

    const { output } = await userStartStop(context);

    expect(output).toEqual("Task unassigned successfully");
    const logs = infoSpy.mock.calls.flat();
    expect(logs[0]).toMatch(/Opened prs/);
    expect(cleanLogString(logs[3])).toMatch(
      cleanLogString(
        " › ```diff# These linked pull requests are closed:  http://github.com/ubiquity/test-repo/pull/2  http://github.com/ubiquity/test-repo/pull/3"
      )
    );
  });

  test("User can't stop an issue they're not assigned to", async () => {
    const issue = db.issue.findFirst({ where: { id: { equals: 2 } } }) as unknown as Issue;
    const sender = db.users.findFirst({ where: { id: { equals: 1 } } }) as unknown as PayloadSender;

    const context = createContext(issue, sender, "/stop");

    context.adapters = createAdapters(getSupabase(), context);

    await expect(userStartStop(context as unknown as Context)).rejects.toThrow("```diff\n! You are not assigned to this task\n```");
  });

  test("User can't stop an issue without assignees", async () => {
    const issue = db.issue.findFirst({ where: { id: { equals: 6 } } }) as unknown as Issue;
    const sender = db.users.findFirst({ where: { id: { equals: 1 } } }) as unknown as PayloadSender;

    const context = createContext(issue, sender, "/stop");
    context.adapters = createAdapters(getSupabase(), context as unknown as Context);

    await expect(userStartStop(context as unknown as Context)).rejects.toThrow("```diff\n! You are not assigned to this task\n```");
  });

  test("User can't start an issue that's already assigned", async () => {
    const issue = db.issue.findFirst({ where: { id: { equals: 2 } } }) as unknown as Issue;
    const sender = db.users.findFirst({ where: { id: { equals: 1 } } }) as unknown as PayloadSender;

    const context = createContext(issue, sender, "/start");

    context.adapters = createAdapters(getSupabase(), context);

    await expect(userStartStop(context)).rejects.toThrow("This issue is already assigned. Please choose another unassigned task.");
  });

  test("User can't start an issue without a price label", async () => {
    const issue = db.issue.findFirst({ where: { id: { equals: 3 } } }) as unknown as Issue;
    const sender = db.users.findFirst({ where: { id: { equals: 1 } } }) as unknown as PayloadSender;

    const context = createContext(issue, sender);

    context.adapters = createAdapters(getSupabase(), context);

    await expect(userStartStop(context)).rejects.toThrow("No price label is set to calculate the duration");
  });

  test("User can't start an issue without a wallet address", async () => {
    const issue = db.issue.findFirst({ where: { id: { equals: 1 } } }) as unknown as Issue;
    const sender = db.users.findFirst({ where: { id: { equals: 1 } } }) as unknown as PayloadSender;

    const context = createContext(issue, sender, "/start", "2", true);

    context.adapters = createAdapters(getSupabase(false), context);
    await expect(userStartStop(context)).rejects.toThrow("No wallet address found");
  });

  test("User can't start an issue that's closed", async () => {
    const issue = db.issue.findFirst({ where: { id: { equals: 4 } } }) as unknown as Issue;
    const sender = db.users.findFirst({ where: { id: { equals: 1 } } }) as unknown as PayloadSender;

    const context = createContext(issue, sender);

    context.adapters = createAdapters(getSupabase(), context as unknown as Context);

    await expect(userStartStop(context as unknown as Context)).rejects.toThrow("This issue is closed, please choose another.");
  });

  test("User can't start an issue that's a parent issue", async () => {
    const issue = db.issue.findFirst({ where: { id: { equals: 5 } } }) as unknown as Issue;
    const sender = db.users.findFirst({ where: { id: { equals: 1 } } }) as unknown as PayloadSender;

    const context = createContext(issue, sender, "/start");

    context.adapters = createAdapters(getSupabase(), context);

    await expect(userStartStop(context)).rejects.toThrow("Skipping '/start' since the issue is a parent issue");
  });

  test("User can't start another issue if they have reached the max limit", async () => {
    const issue = db.issue.findFirst({ where: { id: { equals: 1 } } }) as unknown as Issue;
    const sender = db.users.findFirst({ where: { id: { equals: 2 } } }) as unknown as PayloadSender;

    const context = createContext(issue, sender);
    context.config.maxConcurrentTasks = 1;

    context.adapters = createAdapters(getSupabase(), context);

    await expect(userStartStop(context)).rejects.toThrow("You have reached your max task limit. Please close out some tasks before assigning new ones.");
  });

  test("User can't start an issue if they have previously been unassigned by an admin", async () => {
    const issue = db.issue.findFirst({ where: { id: { equals: 6 } } }) as unknown as Issue;
    const sender = db.users.findFirst({ where: { id: { equals: 2 } } }) as unknown as PayloadSender;

    const context = createContext(issue, sender, "/start");
    context.adapters = createAdapters(getSupabase(), context);

    await expect(userStartStop(context)).rejects.toThrow("user2 you were previously unassigned from this task. You cannot be reassigned.");
  });

  test("Should throw if no APP_ID is set", async () => {
    const issue = db.issue.findFirst({ where: { id: { equals: 1 } } }) as unknown as Issue;
    const sender = db.users.findFirst({ where: { id: { equals: 1 } } }) as unknown as PayloadSender;

    const context = createContext(issue, sender, "/start", undefined);

    const env = { ...context.env };
    Reflect.deleteProperty(env, "APP_ID");
    if (!envConfigValidator.test(env)) {
      const errorDetails: string[] = [];
      for (const error of envConfigValidator.errors(env)) {
        errorDetails.push(`${error.path}: ${error.message}`);
      }

      expect(errorDetails).toContain("/APP_ID: Required property");
    }
  });

  test("Should throw if APP_ID is not a number", async () => {
    const issue = db.issue.findFirst({ where: { id: { equals: 1 } } }) as unknown as Issue;
    const sender = db.users.findFirst({ where: { id: { equals: 1 } } }) as unknown as PayloadSender;

    const context = createContext(issue, sender, "/start", "testing-one");
    const env = { ...context.env };

    if (!envConfigValidator.test(env)) {
      const errorDetails: string[] = [];
      for (const error of envConfigValidator.errors(env)) {
        errorDetails.push(`${error.path}: ${error.message}`);
      }

      expect(errorDetails).toContain("Invalid APP_ID");
    }
  });
});

async function setupTests() {
  for (const item of usersGet) {
    db.users.create(item);
  }

  db.repo.create({
    id: 1,
    html_url: "",
    name: "test-repo",
    owner: {
      login: "ubiquity",
      id: 1,
    },
    issues: [],
  });

  db.issue.create({
    ...issueTemplate,
  });

  db.issue.create({
    ...issueTemplate,
    id: 2,
    node_id: "MDU6SXNzdWUy",
    title: "Second issue",
    number: 2,
    body: "Second issue body",
    assignee: {
      id: 2,
      login: "user2",
    },
    assignees: [
      {
        id: 2,
        login: "user2",
      },
    ],
    owner: "ubiquity",
  });

  db.issue.create({
    ...issueTemplate,
    id: 3,
    node_id: "MDU6SXNzdWUy",
    title: "Third issue",
    number: 3,
    labels: [],
    body: "Third issue body",
    owner: "ubiquity",
  });

  db.issue.create({
    ...issueTemplate,
    id: 4,
    node_id: "MDU6SXNzdWUy",
    title: "Fourth issue",
    number: 4,
    body: "Fourth issue body",
    owner: "ubiquity",
    state: "closed",
  });

  db.issue.create({
    ...issueTemplate,
    id: 5,
    node_id: "MDU6SXNzdWUy",
    title: "Fifth issue",
    number: 5,
    body: "- [x] #1\n- [ ] #2",
    owner: "ubiquity",
  });

  db.issue.create({
    ...issueTemplate,
    id: 6,
    node_id: "MDU6SXNzdWUg",
    title: "Sixth issue",
    number: 5,
    body: "Sixth issue body",
    owner: "ubiquity",
    assignees: [],
  });

  db.pull.create({
    id: 1,
    html_url: "https://github.com/ubiquity/test-repo/pull/1",
    number: 1,
    author: {
      id: 2,
      name: "user2",
    },
    user: {
      id: 2,
      login: "user2",
    },
    body: "Pull body",
    owner: "ubiquity",
    repo: "test-repo",
    state: "open",
    closed_at: null,
  });

  db.pull.create({
    id: 2,
    html_url: "https://github.com/ubiquity/test-repo/pull/2",
    number: 2,
    author: {
      id: 2,
      name: "user2",
    },
    user: {
      id: 2,
      login: "user2",
    },
    body: "Pull request",
    owner: "ubiquity",
    repo: "test-repo",
    state: "open",
    closed_at: null,
  });

  db.pull.create({
    id: 3,
    html_url: "https://github.com/ubiquity/test-repo/pull/3",
    number: 3,
    author: {
      id: 1,
      name: "ubiquity",
    },
    user: {
      id: 1,
      login: "ubiquity",
    },
    body: "Pull request body",
    owner: "ubiquity",
    repo: "test-repo",
    state: "open",
    closed_at: null,
  });

  db.review.create({
    id: 1,
    body: "Review body",
    commit_id: "123",
    html_url: "",
    pull_request_url: "",
    state: "APPROVED",
    submitted_at: new Date().toISOString(),
    user: {
      id: 1,
      name: "ubiquity",
    },
    pull_number: 1,
  });

  const CROSS_REFERENCED = "cross-referenced";

  db.event.create({
    id: 1,
    created_at: new Date().toISOString(),
    actor: {
      id: 2,
      name: "user2",
      login: "user2",
      type: "User",
    },
    commit_id: "123",
    commit_url: "",
    event: CROSS_REFERENCED,
    issue_number: 1,
    owner: "ubiquity",
    repo: "test-repo",
    source: {
      issue: {
        number: 10,
        state: "open",
        body: `Resolves #2`,
        html_url: "https://github.com/ubiquity/test-repo/pull/10",
        repository: {
          full_name: TEST_REPO,
        },
        user: {
          login: "ubiquity",
        },
        pull_request: {
          html_url: "https://github.com/ubiquity/test-repo/pull/10",
        },
      },
    },
  });

  db.event.create({
    id: 2,
    actor: {
      id: 1,
      name: "ubiquity",
      login: "ubiquity",
      type: "User",
    },
    commit_id: "123",
    commit_url: "",
    created_at: new Date().toISOString(),
    event: CROSS_REFERENCED,
    issue_number: 2,
    owner: "ubiquity",
    repo: "test-repo",
    source: {
      issue: {
        number: 2,
        state: "open",
        body: `Resolves #2`,
        html_url: "http://github.com/ubiquity/test-repo/pull/2",
        repository: {
          full_name: TEST_REPO,
        },
        user: {
          login: "user2",
        },
        pull_request: {
          html_url: "http://github.com/ubiquity/test-repo/pull/2",
        },
      },
    },
  });

  db.event.create({
    id: 3,
    commit_id: "123",
    commit_url: "",
    created_at: new Date().toISOString(),
    event: CROSS_REFERENCED,
    issue_number: 2,
    owner: "ubiquity",
    repo: "test-repo",
    source: {
      issue: {
        number: 3,
        state: "open",
        body: `Resolves #2`,
        html_url: "http://github.com/ubiquity/test-repo/pull/3",
        repository: {
          full_name: TEST_REPO,
        },
        user: {
          login: "user2",
        },
        pull_request: {
          html_url: "http://github.com/ubiquity/test-repo/pull/3",
        },
      },
    },
  });

  db.event.create({
    id: 4,
    actor: {
      id: 1,
      login: "ubiquity",
      type: "User",
    },
    assignee: {
      login: "user2",
    },
    created_at: new Date().toISOString(),
    event: "assigned",
    issue_number: 2,
    owner: "ubiquity",
    repo: "test-repo",
  });

  db.event.create({
    id: 5,
    actor: {
      id: 1,
      login: "ubiquibot[bot]",
      type: "Bot",
    },
    assignee: {
      login: "user2",
    },
    created_at: new Date().toISOString(),
    event: "assigned",
    issue_number: 2,
    owner: "ubiquity",
    repo: "test-repo",
  });

  db.event.create({
    id: 6,
    actor: {
      id: 1,
      login: "ubiquity",
      type: "User",
    },
    assignee: {
      login: "user2",
    },
    created_at: new Date().toISOString(),
    event: "unassigned",
    issue_number: 2,
    owner: "ubiquity",
    repo: "test-repo",
  });

  db.comments.create({
    id: 1,
    body: "/start",
    owner: "ubiquity",
    repo: "test-repo",
  });
}

function createContext(
  issue: Record<string, unknown>,
  sender: Record<string, unknown>,
  body = "/start",
  appId: string | null = "1",
  startRequiresWallet = false
): Context {
  return {
    adapters: {} as ReturnType<typeof createAdapters>,
    payload: {
      issue: issue as unknown as Context["payload"]["issue"],
      sender: sender as unknown as Context["payload"]["sender"],
      repository: db.repo.findFirst({ where: { id: { equals: 1 } } }) as unknown as Context["payload"]["repository"],
      comment: { body } as unknown as Context["payload"]["comment"],
      action: "created",
      installation: { id: 1 } as unknown as Context["payload"]["installation"],
      organization: { login: "ubiquity" } as unknown as Context["payload"]["organization"],
    },
    logger: new Logs("debug"),
    config: {
      reviewDelayTolerance: "3 Days",
      taskStaleTimeoutDuration: "30 Days",
      maxConcurrentTasks: 3,
<<<<<<< HEAD
      startRequiresWallet: false,
      emptyWalletText: "Please set your wallet address with the /wallet command first and try again.",
=======
      startRequiresWallet,
>>>>>>> a094a8c6
    },
    octokit: new octokit.Octokit(),
    eventName: "issue_comment.created" as SupportedEventsU,
    env: {
      SUPABASE_KEY: "key",
      SUPABASE_URL: "url",
      APP_ID: appId as unknown as number,
    },
  };
}

function getSupabase(withData = true) {
  const mockedTable = {
    select: jest.fn().mockReturnValue({
      eq: jest.fn().mockReturnValue({
        single: jest.fn().mockResolvedValue({
          data: withData
            ? {
                id: 1,
                wallets: {
                  address: "0x123",
                },
              }
            : {
                id: 1,
                wallets: {
                  address: undefined,
                },
              },
        }),
      }),
    }),
  };

  const mockedSupabase = {
    from: jest.fn().mockReturnValue(mockedTable),
  };

  return mockedSupabase as unknown as ReturnType<typeof createClient>;
}<|MERGE_RESOLUTION|>--- conflicted
+++ resolved
@@ -565,12 +565,8 @@
       reviewDelayTolerance: "3 Days",
       taskStaleTimeoutDuration: "30 Days",
       maxConcurrentTasks: 3,
-<<<<<<< HEAD
-      startRequiresWallet: false,
+      startRequiresWallet,
       emptyWalletText: "Please set your wallet address with the /wallet command first and try again.",
-=======
-      startRequiresWallet,
->>>>>>> a094a8c6
     },
     octokit: new octokit.Octokit(),
     eventName: "issue_comment.created" as SupportedEventsU,
