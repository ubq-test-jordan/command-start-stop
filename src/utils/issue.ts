import ms from "ms";
<<<<<<< HEAD
import { Context } from "../types/context";
import { GitHubIssueSearch, Issue, Review } from "../types/payload";
=======
import { Context, isContextCommentCreated } from "../types/context";
import { GitHubIssueSearch, Review } from "../types/payload";
>>>>>>> 182998ed
import { getLinkedPullRequests, GetLinkedResults } from "./get-linked-prs";

export function isParentIssue(body: string) {
  const parentPattern = /-\s+\[( |x)\]\s+#\d+/;
  return body.match(parentPattern);
}

export async function getAssignedIssues(context: Context, username: string): Promise<GitHubIssueSearch["items"]> {
  const payload = context.payload;

  try {
    return await context.octokit
      .paginate(context.octokit.search.issuesAndPullRequests, {
        q: `org:${payload.repository.owner.login} assignee:${username} is:open is:issue`,
        per_page: 100,
        order: "desc",
        sort: "created",
      })
      .then((issues) =>
        issues.filter((issue) => {
          return issue.state === "open" && (issue.assignee?.login === username || issue.assignees?.some((assignee) => assignee.login === username));
        })
      );
  } catch (err: unknown) {
    throw new Error(context.logger.error("Fetching assigned issues failed!", { error: err as Error }).logMessage.raw);
  }
}

export async function addCommentToIssue(context: Context, message: string | null) {
  if (!message) {
    context.logger.error("Message is not defined");
    return;
  }

  if (!("issue" in context.payload)) {
    context.logger.error("Cannot post without a referenced issue.");
    return;
  }
  const { payload } = context;

  try {
    await context.octokit.rest.issues.createComment({
      owner: payload.repository.owner.login,
      repo: payload.repository.name,
      issue_number: payload.issue.number,
      body: message,
    });
  } catch (err: unknown) {
    throw new Error(context.logger.error("Adding a comment failed!", { error: err as Error }).logMessage.raw);
  }
}

// Pull Requests

export async function closePullRequest(context: Context, results: GetLinkedResults) {
  const { payload } = context;
  try {
    await context.octokit.rest.pulls.update({
      owner: payload.repository.owner.login,
      repo: payload.repository.name,
      pull_number: results.number,
      state: "closed",
    });
  } catch (err: unknown) {
    throw new Error(context.logger.error("Closing pull requests failed!", { error: err as Error }).logMessage.raw);
  }
}

export async function closePullRequestForAnIssue(context: Context, issueNumber: number, repository: Context["payload"]["repository"], author: string) {
  const { logger } = context;
  if (!issueNumber) {
    throw new Error(
      logger.error("Issue is not defined", {
        issueNumber,
        repository: repository.name,
      }).logMessage.raw
    );
  }

  const linkedPullRequests = await getLinkedPullRequests(context, {
    owner: repository.owner.login,
    repository: repository.name,
    issue: issueNumber,
  });

  if (!linkedPullRequests.length) {
    return logger.info(`No linked pull requests to close`);
  }

  logger.info(`Opened prs`, { author, linkedPullRequests });
  let comment = "```diff\n# These linked pull requests are closed: ";

  let isClosed = false;

  for (const pr of linkedPullRequests) {
    /**
     * If the PR author is not the same as the issue author, skip the PR
     * If the PR organization is not the same as the issue organization, skip the PR
     *
     * Same organization and author, close the PR
     */
    if (pr.author !== author || pr.organization !== repository.owner.login) {
      continue;
    } else {
      const isLinked = issueLinkedViaPrBody(pr.body, issueNumber);
      if (!isLinked) {
        logger.info(`Issue is not linked to the PR`, { issueNumber, prNumber: pr.number });
        continue;
      }
      await closePullRequest(context, pr);
      comment += ` ${pr.href} `;
      isClosed = true;
    }
  }

  if (!isClosed) {
    return logger.info(`No PRs were closed`);
  }

  await addCommentToIssue(context, comment);
  return logger.info(comment);
}

async function confirmMultiAssignment(context: Context, issueNumber: number, usernames: string[]) {
  const { logger, payload, octokit } = context;

  if (usernames.length < 2) {
    return;
  }

  const { private: isPrivate } = payload.repository;

  const {
    data: { assignees },
  } = await octokit.rest.issues.get({
    owner: payload.repository.owner.login,
    repo: payload.repository.name,
    issue_number: issueNumber,
  });

  if (!assignees?.length) {
    throw new Error(
      logger.error("We detected that this task was not assigned to anyone. Please report this to the maintainers.", { issueNumber, usernames }).logMessage.raw
    );
  }

  if (isPrivate && assignees?.length <= 1) {
    const log = logger.info("This task belongs to a private repo and can only be assigned to one user without an official paid GitHub subscription.", {
      issueNumber,
    });
    await addCommentToIssue(context, log?.logMessage.diff as string);
  }
}

export async function addAssignees(context: Context, issueNo: number, assignees: string[]) {
  const payload = context.payload;

  try {
    await context.octokit.rest.issues.addAssignees({
      owner: payload.repository.owner.login,
      repo: payload.repository.name,
      issue_number: issueNo,
      assignees,
    });
  } catch (e: unknown) {
    throw new Error(context.logger.error("Adding the assignee failed", { assignee: assignees, issueNo, error: e as Error }).logMessage.raw);
  }

  await confirmMultiAssignment(context, issueNo, assignees);
}

export async function getAllPullRequests(context: Context, state: "open" | "closed" | "all" = "open", username: string) {
  const { payload } = context;

  try {
    return (await context.octokit.paginate(context.octokit.search.issuesAndPullRequests, {
      q: `org:${payload.repository.owner.login} author:${username} state:${state}`,
      per_page: 100,
      order: "desc",
      sort: "created",
    })) as GitHubIssueSearch["items"];
  } catch (err: unknown) {
    throw new Error(context.logger.error("Fetching all pull requests failed!", { error: err as Error }).logMessage.raw);
  }
}

export async function getAllPullRequestReviews(context: Context, pullNumber: number, owner: string, repo: string) {
  try {
    return (await context.octokit.paginate(context.octokit.pulls.listReviews, {
      owner,
      repo,
      pull_number: pullNumber,
      per_page: 100,
    })) as Review[];
  } catch (err: unknown) {
    throw new Error(context.logger.error("Fetching all pull request reviews failed!", { error: err as Error }).logMessage.raw);
  }
}

export function getOwnerRepoFromHtmlUrl(url: string) {
  const parts = url.split("/");
  if (parts.length < 5) {
    throw new Error("Invalid URL");
  }
  return {
    owner: parts[3],
    repo: parts[4],
  };
}

export async function getAvailableOpenedPullRequests(context: Context, username: string) {
  const { reviewDelayTolerance } = context.config;
  if (!reviewDelayTolerance) return [];

  const openedPullRequests = await getOpenedPullRequests(context, username);
  const result = [] as typeof openedPullRequests;

  for (let i = 0; i < openedPullRequests.length; i++) {
    const openedPullRequest = openedPullRequests[i];
    const { owner, repo } = getOwnerRepoFromHtmlUrl(openedPullRequest.html_url);
    const reviews = await getAllPullRequestReviews(context, openedPullRequest.number, owner, repo);

    if (reviews.length > 0) {
      const approvedReviews = reviews.find((review) => review.state === "APPROVED");
      if (approvedReviews) {
        result.push(openedPullRequest);
      }
    }

    if (reviews.length === 0 && new Date().getTime() - new Date(openedPullRequest.created_at).getTime() >= getTimeValue(reviewDelayTolerance)) {
      result.push(openedPullRequest);
    }
  }
  return result;
}

export function getTimeValue(timeString: string): number {
  const timeValue = ms(timeString);

  if (!timeValue || timeValue <= 0 || isNaN(timeValue)) {
    throw new Error("Invalid config time value");
  }

  return timeValue;
}

async function getOpenedPullRequests(context: Context, username: string): Promise<ReturnType<typeof getAllPullRequests>> {
  const prs = await getAllPullRequests(context, "open", username);
  return prs.filter((pr) => pr.pull_request && pr.state === "open");
}

/**
 * Extracts the task id from the PR body. The format is:
 * `Resolves #123`
 * `Fixes https://github.com/.../issues/123`
 * `Closes #123`
 * `Depends on #123`
 * `Related to #123`
 */
export function issueLinkedViaPrBody(prBody: string | null, issueNumber: number): boolean {
  if (!prBody) {
    return false;
  }
  const regex = // eslint-disable-next-line no-useless-escape
    /(?:Resolves|Fixes|Closes|Depends on|Related to) #(\d+)|https:\/\/(?:www\.)?github.com\/([^\/]+)\/([^\/]+)\/(issue|issues)\/(\d+)|#(\d+)/gi;

  const containsHtmlComment = /<!-*[\s\S]*?-*>/g;
  prBody = prBody?.replace(containsHtmlComment, ""); // Remove HTML comments

  const matches = prBody?.match(regex);

  if (!matches) {
    return false;
  }

  let issueId;

  matches.map((match) => {
    if (match.startsWith("http")) {
      // Extract the issue number from the URL
      const urlParts = match.split("/");
      issueId = urlParts[urlParts.length - 1];
    } else {
      // Extract the issue number directly from the hashtag
      const hashtagParts = match.split("#");
      issueId = hashtagParts[hashtagParts.length - 1]; // The issue number follows the '#'
    }
  });

  return issueId === issueNumber.toString();
}<|MERGE_RESOLUTION|>--- conflicted
+++ resolved
@@ -1,11 +1,6 @@
 import ms from "ms";
-<<<<<<< HEAD
 import { Context } from "../types/context";
-import { GitHubIssueSearch, Issue, Review } from "../types/payload";
-=======
-import { Context, isContextCommentCreated } from "../types/context";
 import { GitHubIssueSearch, Review } from "../types/payload";
->>>>>>> 182998ed
 import { getLinkedPullRequests, GetLinkedResults } from "./get-linked-prs";
 
 export function isParentIssue(body: string) {
