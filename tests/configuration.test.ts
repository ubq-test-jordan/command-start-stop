import { Value } from "@sinclair/typebox/value";
import { PluginSettings, pluginSettingsSchema } from "../src/types";
import cfg from "./__mocks__/valid-configuration.json";

const PRIORITY_LABELS = ["Priority: 1 (Normal)", "Priority: 2 (Medium)", "Priority: 3 (High)", "Priority: 4 (Urgent)", "Priority: 5 (Emergency)"];

describe("Configuration tests", () => {
  it("Should decode the configuration", () => {
    const settings = Value.Default(pluginSettingsSchema, {
      reviewDelayTolerance: "1 Day",
      taskStaleTimeoutDuration: "30 Days",
      startRequiresWallet: true,
      emptyWalletText: "Please set your wallet address with the /wallet command first and try again.",
      maxConcurrentTasks: { admin: 20, member: 10, contributor: 2 },
      rolesWithReviewAuthority: ["OWNER", "ADMIN", "MEMBER"],
<<<<<<< HEAD
      requiredLabelsToStart: PRIORITY_LABELS,
    }) as StartStopSettings;
    expect(settings).toEqual(cfg);
  });
  it("Should default the admin to infinity if missing from config when decoded", () => {
    const settings = Value.Default(startStopSchema, {
      requiredLabelsToStart: PRIORITY_LABELS,
    }) as StartStopSettings;
    const decodedSettings = Value.Decode(startStopSchema, settings);
=======
    }) as PluginSettings;
    expect(settings).toEqual(cfg);
  });
  it("Should default the admin to infinity if missing from config when decoded", () => {
    const settings = Value.Default(pluginSettingsSchema, {}) as PluginSettings;
    const decodedSettings = Value.Decode(pluginSettingsSchema, settings);
>>>>>>> f496b207
    expect(decodedSettings.maxConcurrentTasks["admin"]).toEqual(Infinity);
  });

  it("Should normalize maxConcurrentTasks role keys to lowercase when decoded", () => {
    const settings = Value.Default(pluginSettingsSchema, {
      maxConcurrentTasks: { ADMIN: 20, memBER: 10, CONTRIBUTOR: 2 },
<<<<<<< HEAD
      requiredLabelsToStart: PRIORITY_LABELS,
    }) as StartStopSettings;
    const decodedSettings = Value.Decode(startStopSchema, settings);
=======
    }) as PluginSettings;
    const decodedSettings = Value.Decode(pluginSettingsSchema, settings);
>>>>>>> f496b207
    expect(decodedSettings.maxConcurrentTasks).toEqual({ admin: 20, member: 10, contributor: 2 });
  });
});<|MERGE_RESOLUTION|>--- conflicted
+++ resolved
@@ -13,7 +13,6 @@
       emptyWalletText: "Please set your wallet address with the /wallet command first and try again.",
       maxConcurrentTasks: { admin: 20, member: 10, contributor: 2 },
       rolesWithReviewAuthority: ["OWNER", "ADMIN", "MEMBER"],
-<<<<<<< HEAD
       requiredLabelsToStart: PRIORITY_LABELS,
     }) as StartStopSettings;
     expect(settings).toEqual(cfg);
@@ -23,28 +22,15 @@
       requiredLabelsToStart: PRIORITY_LABELS,
     }) as StartStopSettings;
     const decodedSettings = Value.Decode(startStopSchema, settings);
-=======
-    }) as PluginSettings;
-    expect(settings).toEqual(cfg);
-  });
-  it("Should default the admin to infinity if missing from config when decoded", () => {
-    const settings = Value.Default(pluginSettingsSchema, {}) as PluginSettings;
-    const decodedSettings = Value.Decode(pluginSettingsSchema, settings);
->>>>>>> f496b207
     expect(decodedSettings.maxConcurrentTasks["admin"]).toEqual(Infinity);
   });
 
   it("Should normalize maxConcurrentTasks role keys to lowercase when decoded", () => {
     const settings = Value.Default(pluginSettingsSchema, {
       maxConcurrentTasks: { ADMIN: 20, memBER: 10, CONTRIBUTOR: 2 },
-<<<<<<< HEAD
       requiredLabelsToStart: PRIORITY_LABELS,
     }) as StartStopSettings;
     const decodedSettings = Value.Decode(startStopSchema, settings);
-=======
-    }) as PluginSettings;
-    const decodedSettings = Value.Decode(pluginSettingsSchema, settings);
->>>>>>> f496b207
     expect(decodedSettings.maxConcurrentTasks).toEqual({ admin: 20, member: 10, contributor: 2 });
   });
 });