--- conflicted
+++ resolved
@@ -35,11 +35,7 @@
         id: wrangler_deploy
         uses: cloudflare/wrangler-action@v3
         with:
-<<<<<<< HEAD
-          wranglerVersion: "3.78.12"
-=======
           wranglerVersion: "3.79.0"
->>>>>>> ea1b270d
           apiToken: ${{ secrets.CLOUDFLARE_API_TOKEN }}
           accountId: ${{ secrets.CLOUDFLARE_ACCOUNT_ID }}
           secrets: |
