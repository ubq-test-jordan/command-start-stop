--- conflicted
+++ resolved
@@ -12,13 +12,7 @@
   const userToUnassign = assignees.find((assignee: Partial<Assignee>) => assignee?.login?.toLowerCase() === sender.login.toLowerCase());
 
   if (!userToUnassign) {
-<<<<<<< HEAD
-    const log = logger.error("You are not assigned to this task", { issueNumber, user: sender.login });
-    await addCommentToIssue(context, log?.logMessage.diff as string);
-    return { content: "You are not assigned to this task", status: "ok" };
-=======
     throw new Error(logger.error("You are not assigned to this task", { issueNumber, user: sender.login })?.logMessage.diff as string);
->>>>>>> 930c45e5
   }
 
   // close PR
