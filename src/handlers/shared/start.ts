--- conflicted
+++ resolved
@@ -136,9 +136,8 @@
   return { output: "Task assigned successfully" };
 }
 
-<<<<<<< HEAD
 async function handleTaskLimitChecks(username: string, context: Context, maxConcurrentTasks: { [role: string]: number }, logger: Context["logger"], sender: string) {
-=======
+  
 async function fetchUserIds(context: Context, username: string[]) {
   const ids = [];
 
@@ -158,22 +157,19 @@
 }
 
 async function handleTaskLimitChecks(username: string, context: Context, maxConcurrentTasks: number, logger: Context["logger"], sender: string) {
->>>>>>> a094a8c6
+
   const openedPullRequests = await getAvailableOpenedPullRequests(context, username);
   const assignedIssues = await getAssignedIssues(context, username);
 
   // check for max and enforce max
-<<<<<<< HEAD
   const maxTask = await getUserRoleAndTaskLimit(context, sender);
   const maxTasksForRole = maxConcurrentTasks[maxTask.limit] ?? 0;
 
   if (assignedIssues.length - openedPullRequests.length >= maxTasksForRole) {
     throw logger.error(username === sender ? "You have reached your max task limit" : `${username} has reached their max task limit`, {
-=======
 
   if (Math.abs(assignedIssues.length - openedPullRequests.length) >= maxConcurrentTasks) {
     const log = logger.error(username === sender ? "You have reached your max task limit" : `${username} has reached their max task limit`, {
->>>>>>> a094a8c6
       assignedIssues: assignedIssues.length,
       openedPullRequests: openedPullRequests.length,
       maxConcurrentTasks: maxTasksForRole,
@@ -185,10 +181,6 @@
   if (await hasUserBeenUnassigned(context, username)) {
     throw new Error(logger.error(`${username} you were previously unassigned from this task. You cannot be reassigned.`, { username }).logMessage.raw);
   }
-<<<<<<< HEAD
-}
-=======
 
   return true;
 }
->>>>>>> a094a8c6
