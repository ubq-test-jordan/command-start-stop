--- conflicted
+++ resolved
@@ -6,7 +6,6 @@
   },
   {
     "id": 2,
-<<<<<<< HEAD
     "login": "user2",
     "role": "contributor"
   },
@@ -24,12 +23,6 @@
     "id": 5,
     "login": "user5",
     "role": "member"
-=======
     "login": "user2"
-  },
-  {
-    "id": 3,
-    "login": "user3"
->>>>>>> a094a8c6
   }
 ]