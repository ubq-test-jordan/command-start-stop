import { Assignee, Context, ISSUE_TYPE, Label } from "../../types";
import { isParentIssue, getAvailableOpenedPullRequests, getAssignedIssues, addAssignees, addCommentToIssue } from "../../utils/issue";
import { calculateDurations } from "../../utils/shared";
import { checkTaskStale } from "./check-task-stale";
import { generateAssignmentComment } from "./generate-assignment-comment";
import { getUserRole } from "./get-user-role";
import structuredMetadata from "./structured-metadata";
import { assignTableComment } from "./table";

export async function start(context: Context, issue: Context["payload"]["issue"], sender: Context["payload"]["sender"]) {
  const { logger, config } = context;
  const { taskStaleTimeoutDuration } = config.timers;
  const maxTask = await getUserRole(context, sender.login);

  // is it a child issue?
  if (issue.body && isParentIssue(issue.body)) {
    await addCommentToIssue(
      context,
      "```diff\n# Please select a child issue from the specification checklist to work on. The '/start' command is disabled on parent issues.\n```"
    );
    logger.error(`Skipping '/start' since the issue is a parent issue`);
    throw new Error("Issue is a parent issue");
  }

  let commitHash: string | null = null;

  try {
    const hashResponse = await context.octokit.repos.getCommit({
      owner: context.payload.repository.owner.login,
      repo: context.payload.repository.name,
      ref: context.payload.repository.default_branch,
    });
    commitHash = hashResponse.data.sha;
  } catch (e) {
    logger.error("Error while getting commit hash", { error: e as Error });
  }

  // check max assigned issues

  const openedPullRequests = await getAvailableOpenedPullRequests(context, sender.login);
  logger.info(`Opened Pull Requests with approved reviews or with no reviews but over 24 hours have passed: ${JSON.stringify(openedPullRequests)}`);

  const assignedIssues = await getAssignedIssues(context, sender.login);
  logger.info("Max issues allowed is", { limit: maxTask.limit });

  // check for max and enforce max

<<<<<<< HEAD
  if (assignedIssues.length - openedPullRequests.length >= maxTask.limit) {
    await addCommentToIssue(context, "```diff\n! Too many assigned issues, you have reached your max limit.\n```");
    throw new Error(`Too many assigned issues, you have reached your max limit of ${maxTask.limit} issues.`);
=======
  if (assignedIssues.length - openedPullRequests.length >= maxConcurrentTasks) {
    const log = logger.error("Too many assigned issues, you have reached your max limit", {
      assignedIssues: assignedIssues.length,
      openedPullRequests: openedPullRequests.length,
      maxConcurrentTasks,
    });
    await addCommentToIssue(context, log?.logMessage.diff as string);
    throw new Error(`Too many assigned issues, you have reached your max limit of ${maxConcurrentTasks} issues.`);
>>>>>>> b50f0a8e
  }

  // is it assignable?

  if (issue.state === ISSUE_TYPE.CLOSED) {
    const log = logger.error("This issue is closed, please choose another.", { issueNumber: issue.number });
    await addCommentToIssue(context, log?.logMessage.diff as string);
    throw new Error("Issue is closed");
  }

  const assignees = (issue?.assignees ?? []).filter(Boolean);
  if (assignees.length !== 0) {
    const log = logger.error("The issue is already assigned. Please choose another unassigned task.", { issueNumber: issue.number });
    await addCommentToIssue(context, log?.logMessage.diff as string);
    throw new Error("Issue is already assigned");
  }

  // get labels

  const labels = issue.labels;
  const priceLabel = labels.find((label: Label) => label.name.startsWith("Price: "));

  if (!priceLabel) {
    const log = logger.error("No price label is set to calculate the duration", { issueNumber: issue.number });
    await addCommentToIssue(context, log?.logMessage.diff as string);
    throw new Error("No price label is set to calculate the duration");
  }

  const duration: number = calculateDurations(labels).shift() ?? 0;

  const { id, login } = sender;
  const logMessage = logger.info("Task assigned successfully", { duration, priceLabel, revision: commitHash?.substring(0, 7) });

  const assignmentComment = await generateAssignmentComment(context, issue.created_at, issue.number, id, duration);
  const metadata = structuredMetadata.create("Assignment", logMessage);

  // add assignee
  if (!assignees.map((i: Partial<Assignee>) => i?.login).includes(login)) {
    await addAssignees(context, issue.number, [login]);
  }

  const isTaskStale = checkTaskStale(taskStaleTimeoutDuration, issue.created_at);

  await addCommentToIssue(
    context,
    [
      assignTableComment({
        isTaskStale,
        daysElapsedSinceTaskCreation: assignmentComment.daysElapsedSinceTaskCreation,
        taskDeadline: assignmentComment.deadline,
        registeredWallet: assignmentComment.registeredWallet,
      }),
      assignmentComment.tips,
      metadata,
    ].join("\n") as string
  );

  return { output: "Task assigned successfully" };
}<|MERGE_RESOLUTION|>--- conflicted
+++ resolved
@@ -45,20 +45,9 @@
 
   // check for max and enforce max
 
-<<<<<<< HEAD
   if (assignedIssues.length - openedPullRequests.length >= maxTask.limit) {
     await addCommentToIssue(context, "```diff\n! Too many assigned issues, you have reached your max limit.\n```");
     throw new Error(`Too many assigned issues, you have reached your max limit of ${maxTask.limit} issues.`);
-=======
-  if (assignedIssues.length - openedPullRequests.length >= maxConcurrentTasks) {
-    const log = logger.error("Too many assigned issues, you have reached your max limit", {
-      assignedIssues: assignedIssues.length,
-      openedPullRequests: openedPullRequests.length,
-      maxConcurrentTasks,
-    });
-    await addCommentToIssue(context, log?.logMessage.diff as string);
-    throw new Error(`Too many assigned issues, you have reached your max limit of ${maxConcurrentTasks} issues.`);
->>>>>>> b50f0a8e
   }
 
   // is it assignable?
