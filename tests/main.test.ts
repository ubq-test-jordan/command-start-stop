--- conflicted
+++ resolved
@@ -176,12 +176,7 @@
     const issue = db.issue.findFirst({ where: { id: { equals: 1 } } }) as unknown as Issue;
     const sender = db.users.findFirst({ where: { id: { equals: 5 } } }) as unknown as Sender;
 
-<<<<<<< HEAD
     const memberLimit = maxConcurrentDefaults.member;
-=======
-    const context = createContext(issue, sender) as Context<"issue_comment.created">;
-    context.config.maxConcurrentTasks = 1;
->>>>>>> 2be64916
 
     createIssuesForMaxAssignment(memberLimit + 4, sender.id);
     const context = createContext(issue, sender) as unknown as Context;
