import { RestEndpointMethodTypes } from "@octokit/rest";
import { Endpoints } from "@octokit/types";
import ms from "ms";
import { Context } from "../types/context";
import { GitHubIssueSearch, Review } from "../types/payload";
import { getLinkedPullRequests, GetLinkedResults } from "./get-linked-prs";
import { getAllPullRequestsFallback, getAssignedIssuesFallback } from "./get-pull-requests-fallback";

export function isParentIssue(body: string) {
  const parentPattern = /-\s+\[( |x)\]\s+#\d+/;
  return body.match(parentPattern);
}

export async function getAssignedIssues(context: Context, username: string) {
  const payload = context.payload;

  try {
    return await context.octokit
      .paginate(context.octokit.rest.search.issuesAndPullRequests, {
        q: `org:${payload.repository.owner.login} assignee:${username} is:open is:issue`,
        per_page: 100,
        order: "desc",
        sort: "created",
      })
      .then((issues) =>
        issues.filter((issue) => {
          return issue.state === "open" && (issue.assignee?.login === username || issue.assignees?.some((assignee) => assignee.login === username));
        })
      );
  } catch (err) {
    context.logger.info("Will try re-fetching assigned issues...", { error: err as Error });
    return getAssignedIssuesFallback(context, username);
  }
}

export async function addCommentToIssue(context: Context, message: string | null) {
  if (!message) {
    context.logger.error("Message is not defined");
    return;
  }

  if (!("issue" in context.payload)) {
    context.logger.error("Cannot post without a referenced issue.");
    return;
  }
  const { payload } = context;

  try {
    await context.octokit.rest.issues.createComment({
      owner: payload.repository.owner.login,
      repo: payload.repository.name,
      issue_number: payload.issue.number,
      body: message,
    });
  } catch (err: unknown) {
    throw new Error(context.logger.error("Adding a comment failed!", { error: err as Error }).logMessage.raw);
  }
}

// Pull Requests

export async function closePullRequest(context: Context, results: GetLinkedResults) {
  const { payload } = context;
  try {
    await context.octokit.rest.pulls.update({
      owner: payload.repository.owner.login,
      repo: payload.repository.name,
      pull_number: results.number,
      state: "closed",
    });
  } catch (err: unknown) {
    throw new Error(context.logger.error("Closing pull requests failed!", { error: err as Error }).logMessage.raw);
  }
}

export async function closePullRequestForAnIssue(context: Context, issueNumber: number, repository: Context["payload"]["repository"], author: string) {
  const { logger } = context;
  if (!issueNumber) {
    throw new Error(
      logger.error("Issue is not defined", {
        issueNumber,
        repository: repository.name,
      }).logMessage.raw
    );
  }

  const linkedPullRequests = await getLinkedPullRequests(context, {
    owner: repository.owner.login,
    repository: repository.name,
    issue: issueNumber,
  });

  if (!linkedPullRequests.length) {
    return logger.info(`No linked pull requests to close`);
  }

  logger.info(`Opened prs`, { author, linkedPullRequests });
  let comment = "```diff\n# These linked pull requests are closed: ";

  let isClosed = false;

  for (const pr of linkedPullRequests) {
    /**
     * If the PR author is not the same as the issue author, skip the PR
     * If the PR organization is not the same as the issue organization, skip the PR
     *
     * Same organization and author, close the PR
     */
    if (pr.author !== author || pr.organization !== repository.owner.login) {
      continue;
    } else {
      const isLinked = issueLinkedViaPrBody(pr.body, issueNumber);
      if (!isLinked) {
        logger.info(`Issue is not linked to the PR`, { issueNumber, prNumber: pr.number });
        continue;
      }
      await closePullRequest(context, pr);
      comment += ` ${pr.href} `;
      isClosed = true;
    }
  }

  if (!isClosed) {
    return logger.info(`No PRs were closed`);
  }

  return logger.info(comment);
}

async function confirmMultiAssignment(context: Context, issueNumber: number, usernames: string[]) {
  const { logger, payload, octokit } = context;

  if (usernames.length < 2) {
    return;
  }

  const { private: isPrivate } = payload.repository;

  const {
    data: { assignees },
  } = await octokit.rest.issues.get({
    owner: payload.repository.owner.login,
    repo: payload.repository.name,
    issue_number: issueNumber,
  });

  if (!assignees?.length) {
    throw logger.error("We detected that this task was not assigned to anyone. Please report this to the maintainers.", { issueNumber, usernames });
  }

  if (isPrivate && assignees?.length <= 1) {
    const log = logger.info("This task belongs to a private repo and can only be assigned to one user without an official paid GitHub subscription.", {
      issueNumber,
    });
    await addCommentToIssue(context, log?.logMessage.diff as string);
  }
}

export async function addAssignees(context: Context, issueNo: number, assignees: string[]) {
  const payload = context.payload;

  try {
    await context.octokit.rest.issues.addAssignees({
      owner: payload.repository.owner.login,
      repo: payload.repository.name,
      issue_number: issueNo,
      assignees,
    });
  } catch (e: unknown) {
    throw new Error(context.logger.error("Adding the assignee failed", { assignee: assignees, issueNo, error: e as Error }).logMessage.raw);
  }

  await confirmMultiAssignment(context, issueNo, assignees);
}

async function getAllPullRequests(context: Context, state: Endpoints["GET /repos/{owner}/{repo}/pulls"]["parameters"]["state"] = "open", username: string) {
  const { payload } = context;
  const query: RestEndpointMethodTypes["search"]["issuesAndPullRequests"]["parameters"] = {
    q: `org:${payload.repository.owner.login} author:${username} state:${state}`,
    per_page: 100,
    order: "desc",
    sort: "created",
  };

  try {
    return (await context.octokit.paginate(context.octokit.rest.search.issuesAndPullRequests, query)) as GitHubIssueSearch["items"];
  } catch (err: unknown) {
    throw new Error(context.logger.error("Fetching all pull requests failed!", { error: err as Error, query }).logMessage.raw);
  }
}

export async function getAllPullRequestsWithRetry(
  context: Context,
  state: Endpoints["GET /repos/{owner}/{repo}/pulls"]["parameters"]["state"],
  username: string
) {
  try {
    return await getAllPullRequests(context, state, username);
  } catch (error) {
    context.logger.info("Will retry re-fetching all pull requests...", { error: error as Error });
    return getAllPullRequestsFallback(context, state, username);
  }
}

export async function getAllPullRequestReviews(context: Context, pullNumber: number, owner: string, repo: string) {
  const {
    config: { rolesWithReviewAuthority },
  } = context;
  try {
    return (
      await context.octokit.paginate(context.octokit.rest.pulls.listReviews, {
        owner,
        repo,
        pull_number: pullNumber,
        per_page: 100,
      })
    ).filter((review) => rolesWithReviewAuthority.includes(review.author_association)) as Review[];
  } catch (err: unknown) {
    throw new Error(context.logger.error("Fetching all pull request reviews failed!", { error: err as Error }).logMessage.raw);
  }
}

export function getOwnerRepoFromHtmlUrl(url: string) {
  const parts = url.split("/");
  if (parts.length < 5) {
    throw new Error("Invalid URL");
  }
  return {
    owner: parts[3],
    repo: parts[4],
  };
}

export async function getAvailableOpenedPullRequests(context: Context, username: string) {
  const { reviewDelayTolerance } = context.config;
  if (!reviewDelayTolerance) return { approved: [], changes: [] };

<<<<<<< HEAD
  const openedPullRequests = await getOpenedPullRequests(context, username);
  const approved = [] as typeof openedPullRequests;
  const changes = [] as unknown[];
=======
  const openedPullRequests = await getOpenedPullRequestsForUser(context, username);
  const result: (typeof openedPullRequests)[number][] = [];
>>>>>>> b960b847

  for (let i = 0; openedPullRequests && i < openedPullRequests.length; i++) {
    const openedPullRequest = openedPullRequests[i];
    if (!openedPullRequest) continue;
    const { owner, repo } = getOwnerRepoFromHtmlUrl(openedPullRequest.html_url);
    const reviews = await getAllPullRequestReviews(context, openedPullRequest.number, owner, repo);

    if (reviews.length > 0) {
      const approvedReviews = reviews.find((review) => review.state === "APPROVED");
      if (approvedReviews) {
        approved.push(openedPullRequest);
      }
    }

    if (reviews.length > 0) {
      const changesRequested = reviews.find((review) => review.state === "CHANGES_REQUESTED");
      if (changesRequested) {
        changes.push(changesRequested);
      }
    }

    if (reviews.length === 0 && new Date().getTime() - new Date(openedPullRequest.created_at).getTime() >= getTimeValue(reviewDelayTolerance)) {
      approved.push(openedPullRequest);
    }
  }

  return { approved, changes };
}

export function getTimeValue(timeString: string): number {
  const timeValue = ms(timeString);

  if (!timeValue || timeValue <= 0 || isNaN(timeValue)) {
    throw new Error("Invalid config time value");
  }

  return timeValue;
}

async function getOpenedPullRequestsForUser(context: Context, username: string): Promise<ReturnType<typeof getAllPullRequestsWithRetry>> {
  return getAllPullRequestsWithRetry(context, "open", username);
}

/**
 * Extracts the task id from the PR body. The format is:
 * `Resolves #123`
 * `Fixes https://github.com/.../issues/123`
 * `Closes #123`
 * `Depends on #123`
 * `Related to #123`
 */
export function issueLinkedViaPrBody(prBody: string | null, issueNumber: number): boolean {
  if (!prBody) {
    return false;
  }
  const regex = // eslint-disable-next-line no-useless-escape
    /(?:Resolves|Fixes|Closes|Depends on|Related to) #(\d+)|https:\/\/(?:www\.)?github.com\/([^\/]+)\/([^\/]+)\/(issue|issues)\/(\d+)|#(\d+)/gi;

  const containsHtmlComment = /<!-*[\s\S]*?-*>/g;
  prBody = prBody?.replace(containsHtmlComment, ""); // Remove HTML comments

  const matches = prBody?.match(regex);

  if (!matches) {
    return false;
  }

  let issueId;

  matches.map((match) => {
    if (match.startsWith("http")) {
      // Extract the issue number from the URL
      const urlParts = match.split("/");
      issueId = urlParts[urlParts.length - 1];
    } else {
      // Extract the issue number directly from the hashtag
      const hashtagParts = match.split("#");
      issueId = hashtagParts[hashtagParts.length - 1]; // The issue number follows the '#'
    }
  });

  return issueId === issueNumber.toString();
}<|MERGE_RESOLUTION|>--- conflicted
+++ resolved
@@ -235,14 +235,10 @@
   const { reviewDelayTolerance } = context.config;
   if (!reviewDelayTolerance) return { approved: [], changes: [] };
 
-<<<<<<< HEAD
   const openedPullRequests = await getOpenedPullRequests(context, username);
   const approved = [] as typeof openedPullRequests;
   const changes = [] as unknown[];
-=======
-  const openedPullRequests = await getOpenedPullRequestsForUser(context, username);
   const result: (typeof openedPullRequests)[number][] = [];
->>>>>>> b960b847
 
   for (let i = 0; openedPullRequests && i < openedPullRequests.length; i++) {
     const openedPullRequest = openedPullRequests[i];
