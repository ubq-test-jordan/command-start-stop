--- conflicted
+++ resolved
@@ -1,23 +1,12 @@
-<<<<<<< HEAD
-import { Assignee, Context, ISSUE_TYPE, Label, Sender } from "../../types";
-import { addAssignees, addCommentToIssue, getAssignedIssues, getAvailableOpenedPullRequests, isParentIssue } from "../../utils/issue";
-import { Result } from "../proxy";
+import { Context, ISSUE_TYPE, Label } from "../../types";
+import { addAssignees, addCommentToIssue, getAssignedIssues, getAvailableOpenedPullRequests, getTimeValue, isParentIssue } from "../../utils/issue";
 import { hasUserBeenUnassigned } from "./check-assignments";
-=======
-import { Context, ISSUE_TYPE, Label } from "../../types";
-import { isParentIssue, getAvailableOpenedPullRequests, getAssignedIssues, addAssignees, addCommentToIssue, getTimeValue } from "../../utils/issue";
-import { calculateDurations } from "../../utils/shared";
->>>>>>> 930c45e5
 import { checkTaskStale } from "./check-task-stale";
 import { generateAssignmentComment, getDeadline } from "./generate-assignment-comment";
 import structuredMetadata from "./structured-metadata";
 import { assignTableComment } from "./table";
 
-<<<<<<< HEAD
-export async function start(context: Context, issue: Context["payload"]["issue"], sender: Sender): Promise<Result> {
-=======
 export async function start(context: Context, issue: Context["payload"]["issue"], sender: Context["payload"]["sender"], teammates: string[]) {
->>>>>>> 930c45e5
   const { logger, config } = context;
   const { maxConcurrentTasks, taskStaleTimeoutDuration } = config;
 
@@ -52,31 +41,6 @@
     logger.error("Error while getting commit hash", { error: e as Error });
   }
 
-<<<<<<< HEAD
-  // check max assigned issues
-
-  const openedPullRequests = await getAvailableOpenedPullRequests(context, sender.login);
-  logger.info(`Opened Pull Requests with approved reviews or with no reviews but over 24 hours have passed: `, {
-    openedPullRequests: openedPullRequests.map((p) => p.html_url),
-  });
-
-  const assignedIssues = await getAssignedIssues(context, sender.login);
-  logger.info("Max issue allowed is", { maxConcurrentTasks, assignedIssues: assignedIssues.map((i) => i.html_url) });
-
-  // check for max and enforce max
-
-  if (Math.abs(assignedIssues.length - openedPullRequests.length) >= maxConcurrentTasks) {
-    const log = logger.error("Too many assigned issues, you have reached your max limit", {
-      assignedIssues: assignedIssues.length,
-      openedPullRequests: openedPullRequests.length,
-      maxConcurrentTasks,
-    });
-    await addCommentToIssue(context, log?.logMessage.diff as string);
-    throw new Error(`Too many assigned issues, you have reached your max limit of ${maxConcurrentTasks} issues.`);
-  }
-
-=======
->>>>>>> 930c45e5
   // is it assignable?
 
   if (issue.state === ISSUE_TYPE.CLOSED) {
@@ -109,39 +73,22 @@
     throw logger.error("No price label is set to calculate the duration", { issueNumber: issue.number });
   }
 
-<<<<<<< HEAD
   const deadline = getDeadline(issue);
-=======
-  const duration: number = calculateDurations(labels).shift() ?? 0;
 
   const { id } = sender;
   const logMessage = logger.info("Task assigned successfully", {
-    duration,
+    deadline,
     priceLabel,
     revision: commitHash?.substring(0, 7),
     assignees: teammates,
     issue: issue.number,
   });
->>>>>>> 930c45e5
 
-  const assignmentComment = await generateAssignmentComment(context, issue.created_at, issue.number, sender.id, deadline);
-  const logMessage = logger.info("Task assigned successfully", {
-    taskDeadline: assignmentComment.deadline,
-    taskAssignees: [...assignees.map((a) => a?.login), sender.id],
-    priceLabel,
-    revision: commitHash?.substring(0, 7),
-  });
+  const assignmentComment = await generateAssignmentComment(context, issue.created_at, issue.number, id, duration);
   const metadata = structuredMetadata.create("Assignment", logMessage);
 
-<<<<<<< HEAD
-  // add assignee
-  if (!assignees.map((i: Partial<Assignee>) => i?.login).includes(sender.login)) {
-    await addAssignees(context, issue.number, [sender.login]);
-  }
-=======
   // assign the issue
   await addAssignees(context, issue.number, teammates);
->>>>>>> 930c45e5
 
   const isTaskStale = checkTaskStale(getTimeValue(taskStaleTimeoutDuration), issue.created_at);
 
@@ -159,10 +106,7 @@
     ].join("\n") as string
   );
 
-<<<<<<< HEAD
   return { content: "Task assigned successfully", status: "ok" };
-=======
-  return { output: "Task assigned successfully" };
 }
 
 async function handleTaskLimitChecks(username: string, context: Context, maxConcurrentTasks: number, logger: Context["logger"], sender: string) {
@@ -177,5 +121,4 @@
       maxConcurrentTasks,
     });
   }
->>>>>>> 930c45e5
 }