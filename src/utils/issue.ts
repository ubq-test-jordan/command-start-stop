--- conflicted
+++ resolved
@@ -11,7 +11,6 @@
   return body.match(parentPattern);
 }
 
-<<<<<<< HEAD
 export async function getAssignedIssues(context: Context, username: string): Promise<GitHubIssueSearch["items"]> {
   let repoOrgQuery = "";
   if (context.config.checkAssignedIssues === "repo") {
@@ -23,18 +22,9 @@
   }
 
   try {
-    return await context.octokit
-      .paginate(context.octokit.search.issuesAndPullRequests, {
+    return context.octokit
+      .paginate(context.octokit.rest.search.issuesAndPullRequests, {
         q: `${repoOrgQuery} assignee:${username} is:open is:issue`,
-=======
-export async function getAssignedIssues(context: Context, username: string) {
-  const payload = context.payload;
-
-  try {
-    return await context.octokit
-      .paginate(context.octokit.rest.search.issuesAndPullRequests, {
-        q: `org:${payload.repository.owner.login} assignee:${username} is:open is:issue`,
->>>>>>> b960b847
         per_page: 100,
         order: "desc",
         sort: "created",
@@ -46,7 +36,7 @@
       );
   } catch (err) {
     context.logger.info("Will try re-fetching assigned issues...", { error: err as Error });
-    return getAssignedIssuesFallback(context, username);
+    return getAssignedIssuesFallback(context, username) as Promise<GitHubIssueSearch["items"]>;
   }
 }
 
@@ -190,8 +180,7 @@
   await confirmMultiAssignment(context, issueNo, assignees);
 }
 
-<<<<<<< HEAD
-export async function getAllPullRequests(context: Context, state: "open" | "closed" | "all" = "open", username: string) {
+async function getAllPullRequests(context: Context, state: Endpoints["GET /repos/{owner}/{repo}/pulls"]["parameters"]["state"] = "open", username: string) {
   let repoOrgQuery = "";
   if (context.config.checkAssignedIssues === "repo") {
     repoOrgQuery = `repo:${context.payload.repository.full_name}`;
@@ -200,10 +189,7 @@
       repoOrgQuery += `org:${org} `;
     });
   }
-=======
-async function getAllPullRequests(context: Context, state: Endpoints["GET /repos/{owner}/{repo}/pulls"]["parameters"]["state"] = "open", username: string) {
-  const { payload } = context;
->>>>>>> b960b847
+
   const query: RestEndpointMethodTypes["search"]["issuesAndPullRequests"]["parameters"] = {
     q: `${repoOrgQuery} author:${username} state:${state}`,
     per_page: 100,
@@ -212,7 +198,8 @@
   };
 
   try {
-    return (await context.octokit.paginate(context.octokit.rest.search.issuesAndPullRequests, query)) as GitHubIssueSearch["items"];
+    const prs = (await context.octokit.paginate(context.octokit.rest.search.issuesAndPullRequests, query)) as GitHubIssueSearch["items"];
+    return prs.filter((pr) => pr.pull_request && pr.state === "open");
   } catch (err: unknown) {
     throw new Error(context.logger.error("Fetching all pull requests failed!", { error: err as Error, query }).logMessage.raw);
   }
