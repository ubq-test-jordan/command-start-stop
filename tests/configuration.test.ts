--- conflicted
+++ resolved
@@ -1,45 +1,30 @@
 import { Value } from "@sinclair/typebox/value";
-import { PluginSettings, pluginSettingsSchema } from "../src/types";
+import { startStopSchema, StartStopSettings } from "../src/types";
 import cfg from "./__mocks__/valid-configuration.json";
 
 describe("Configuration tests", () => {
   it("Should decode the configuration", () => {
-<<<<<<< HEAD
-    const settings = Value.Default(pluginSettingsSchema, {
-=======
     const settings = Value.Default(startStopSchema, {
->>>>>>> 886425d7
       reviewDelayTolerance: "1 Day",
       taskStaleTimeoutDuration: "30 Days",
       startRequiresWallet: true,
       emptyWalletText: "Please set your wallet address with the /wallet command first and try again.",
       maxConcurrentTasks: { admin: 20, member: 10, contributor: 2 },
       rolesWithReviewAuthority: ["OWNER", "ADMIN", "MEMBER"],
-<<<<<<< HEAD
-    }) as PluginSettings;
-=======
     }) as StartStopSettings;
->>>>>>> 886425d7
     expect(settings).toEqual(cfg);
   });
   it("Should default the admin to infinity if missing from config when decoded", () => {
-    const settings = Value.Default(pluginSettingsSchema, {}) as PluginSettings;
-    const decodedSettings = Value.Decode(pluginSettingsSchema, settings);
+    const settings = Value.Default(startStopSchema, {}) as StartStopSettings;
+    const decodedSettings = Value.Decode(startStopSchema, settings);
     expect(decodedSettings.maxConcurrentTasks["admin"]).toEqual(Infinity);
   });
 
   it("Should normalize maxConcurrentTasks role keys to lowercase when decoded", () => {
-<<<<<<< HEAD
-    const settings = Value.Default(pluginSettingsSchema, {
-      maxConcurrentTasks: { ADMIN: 20, memBER: 10, CONTRIBUTOR: 2 },
-    }) as PluginSettings;
-    const decodedSettings = Value.Decode(pluginSettingsSchema, settings);
-=======
     const settings = Value.Default(startStopSchema, {
       maxConcurrentTasks: { ADMIN: 20, memBER: 10, CONTRIBUTOR: 2 },
     }) as StartStopSettings;
     const decodedSettings = Value.Decode(startStopSchema, settings);
->>>>>>> 886425d7
     expect(decodedSettings.maxConcurrentTasks).toEqual({ admin: 20, member: 10, contributor: 2 });
   });
 });